--- conflicted
+++ resolved
@@ -1,20 +1,6 @@
 // Copyright (c) Microsoft Corporation. All rights reserved.
 // Licensed under the MIT License.
 
-<<<<<<< HEAD
-import {DataType} from '../../../wasm-common';
-import {TensorView} from '../../tensor-view';
-import {ShapeUtil} from '../../util';
-import {createAttributeWithCacheKey} from '../attribute-with-cache-key';
-import {ComputeContext, ProgramInfo, ProgramInputTensorInfoDependency, ProgramUniform} from '../types';
-
-import {applyAttention, AttentionAttrs, AttentionMaskType, AttentionParameters, AttentionQkvFormat} from './attention';
-import {createTensorShapeVariables, IndicesHelper, inputVariable, outputVariable, ShaderHelper, UniformsArrayType} from './common';
-import {maybeTransposeToBNSHAndAddBias} from './multihead-attention';
-import {createSplitProgramInfo, SplitAttributes} from './split';
-import {createTileProgramInfo} from './tile';
-import {createTransposeProgramInfo, TransposeAttributes} from './transpose';
-=======
 import { DataType } from '../../../wasm-common';
 import { TensorView } from '../../tensor-view';
 import { ShapeUtil } from '../../util';
@@ -28,11 +14,18 @@
   AttentionParameters,
   AttentionQkvFormat,
 } from './attention';
-import { createTensorShapeVariables, inputVariable, outputVariable, ShaderHelper, UniformsArrayType } from './common';
+import {
+  createTensorShapeVariables,
+  IndicesHelper,
+  inputVariable,
+  outputVariable,
+  ShaderHelper,
+  UniformsArrayType,
+} from './common';
 import { maybeTransposeToBNSHAndAddBias } from './multihead-attention';
+import { createSplitProgramInfo, SplitAttributes } from './split';
 import { createTileProgramInfo } from './tile';
 import { createTransposeProgramInfo, TransposeAttributes } from './transpose';
->>>>>>> 3bfb5e4f
 
 export const validateInputs = (inputs: readonly TensorView[], attributes: AttentionAttrs): AttentionParameters => {
   const query = inputs[0];
@@ -77,28 +70,28 @@
   const dmmhaPacking = false;
   const batchSize = query.dims[0];
   const sequenceLength = query.dims[1];
-<<<<<<< HEAD
-  let hiddenSize = query.dims.length === 3 ? (dmmhaPacking ? query.dims[2] / 3 : query.dims[2]) :
-                                             attributes.numHeads * query.dims[4];
-=======
-  const hiddenSize =
+  let hiddenSize =
     query.dims.length === 3 ? (dmmhaPacking ? query.dims[2] / 3 : query.dims[2]) : attributes.numHeads * query.dims[4];
->>>>>>> 3bfb5e4f
   let kvSequenceLength = sequenceLength;
 
   let pastSequenceLength = 0;
   let maxSequenceLength = 0;
   const packedQKV = !key || key.dims.length === 0;
-  const headSize = !packedQKV ? Math.floor(hiddenSize / attributes.numHeads) :
-                                Math.floor(hiddenSize / (attributes.numHeads + 2 * attributes.kvNumHeads!));
+  const headSize = !packedQKV
+    ? Math.floor(hiddenSize / attributes.numHeads)
+    : Math.floor(hiddenSize / (attributes.numHeads + 2 * attributes.kvNumHeads!));
   if (packedQKV) {
     hiddenSize = headSize * attributes.numHeads;
   }
   const hasPastKey = pastKey && pastKey.dims.length !== 0;
   const hasPastValue = pastValue && pastValue.dims.length !== 0;
   // TODO : this should be from attributes.
-  const isPastkvBSNH = hasPastKey && pastKey.dims.length === 4 && pastKey.dims[0] === batchSize &&
-      pastKey.dims[2] === attributes.kvNumHeads && pastKey.dims[3] === headSize;
+  const isPastkvBSNH =
+    hasPastKey &&
+    pastKey.dims.length === 4 &&
+    pastKey.dims[0] === batchSize &&
+    pastKey.dims[2] === attributes.kvNumHeads &&
+    pastKey.dims[3] === headSize;
   if (hasPastKey && hasPastValue) {
     if (pastKey.dims.length !== 4) {
       throw new Error('Input "past_key" is expected to have 4 dimensions');
@@ -220,48 +213,8 @@
   };
 };
 
-<<<<<<< HEAD
-const createConcatProgramInfo =
-    (a: TensorView|undefined, b: TensorView|undefined, dataType: DataType, params: AttentionParameters):
-        ProgramInfo => {
-          const outputShape = [params.batchSize, params.totalSequenceLength, params.kvNumHeads!, params.headSize];
-          const component = 4;
-          const outputSize = ShapeUtil.size(outputShape) / component;
-          const presentSequenceLength = params.totalSequenceLength;
-          const output = outputVariable('present_kv', dataType, outputShape.length, component);
-          const inputA = a ? inputVariable('new_kv', a.dataType, a.dims.length, component) : undefined;
-          const inputB = b ? inputVariable('past_kv', b.dataType, b.dims.length, component) : undefined;
-
-          const H = Math.ceil(params.headSize / component);
-          const dispatch = {x: presentSequenceLength, y: a ? a.dims[0] : b!.dims[0], z: 1};
-
-          const inputDependencies: ProgramInputTensorInfoDependency[] = b ? ['rank', 'rank'] : ['rank'];
-
-          const programUniforms: ProgramUniform[] = [
-            {type: DataType.uint32, data: outputSize}, {type: DataType.uint32, data: params.pastSequenceLength},
-            {type: DataType.uint32, data: params.kvSequenceLength},
-            {type: DataType.uint32, data: params.totalSequenceLength}
-          ];
-
-          const inputs: IndicesHelper[] = [];
-          if (inputA) {
-            programUniforms.push(...createTensorShapeVariables(a!.dims));
-            inputs.push(inputA);
-          }
-          if (inputB) {
-            programUniforms.push(...createTensorShapeVariables(b!.dims));
-            inputs.push(inputB);
-          }
-          programUniforms.push(...createTensorShapeVariables(outputShape));
-          const uniforms: UniformsArrayType = [
-            {name: 'output_size', type: 'u32'}, {name: 'past_seqlen', type: 'u32'}, {name: 'new_seqlen', type: 'u32'},
-            {name: 'present_seqlen', type: 'u32'}
-          ];
-
-          const pastStr = `      let past_batch_stride = uniforms.past_seqlen * num_heads * H;
-=======
 const createConcatProgramInfo = (
-  a: TensorView,
+  a: TensorView | undefined,
   b: TensorView | undefined,
   dataType: DataType,
   params: AttentionParameters,
@@ -271,11 +224,11 @@
   const outputSize = ShapeUtil.size(outputShape) / component;
   const presentSequenceLength = params.totalSequenceLength;
   const output = outputVariable('present_kv', dataType, outputShape.length, component);
-  const inputA = inputVariable('new_kv', a.dataType, a.dims.length, component);
+  const inputA = a ? inputVariable('new_kv', a.dataType, a.dims.length, component) : undefined;
   const inputB = b ? inputVariable('past_kv', b.dataType, b.dims.length, component) : undefined;
 
   const H = Math.ceil(params.headSize / component);
-  const dispatch = { x: presentSequenceLength, y: a.dims[0], z: 1 };
+  const dispatch = { x: presentSequenceLength, y: a ? a.dims[0] : b!.dims[0], z: 1 };
 
   const inputDependencies: ProgramInputTensorInfoDependency[] = b ? ['rank', 'rank'] : ['rank'];
 
@@ -286,17 +239,16 @@
     { type: DataType.uint32, data: params.totalSequenceLength },
   ];
 
-  const inputs = [inputA];
+  const inputs: IndicesHelper[] = [];
+  if (inputA) {
+    programUniforms.push(...createTensorShapeVariables(a!.dims));
+    inputs.push(inputA);
+  }
   if (inputB) {
-    programUniforms.push(
-      ...createTensorShapeVariables(a.dims),
-      ...createTensorShapeVariables(b!.dims),
-      ...createTensorShapeVariables(outputShape),
-    );
+    programUniforms.push(...createTensorShapeVariables(b!.dims));
     inputs.push(inputB);
-  } else {
-    programUniforms.push(...createTensorShapeVariables(a.dims), ...createTensorShapeVariables(outputShape));
-  }
+  }
+  programUniforms.push(...createTensorShapeVariables(outputShape));
   const uniforms: UniformsArrayType = [
     { name: 'output_size', type: 'u32' },
     { name: 'past_seqlen', type: 'u32' },
@@ -305,40 +257,17 @@
   ];
 
   const pastStr = `      let past_batch_stride = uniforms.past_seqlen * num_heads * H;
->>>>>>> 3bfb5e4f
         var past_head_stride = uniforms.past_seqlen * H;
         if (is_bsnh) {
           past_head_stride = H;
         }
         let in_offset = b * past_batch_stride + s * row_stride + n * past_head_stride + h;
         present_kv[out_offset] = past_kv[in_offset];`;
-<<<<<<< HEAD
-          const newStr = `      let new_batch_stride = uniforms.new_seqlen * num_heads * H;
-=======
   const newStr = `      let new_batch_stride = uniforms.new_seqlen * num_heads * H;
->>>>>>> 3bfb5e4f
         let new_row_stride = num_heads * H;
         let new_head_stride = H;
         let in_offset = b * new_batch_stride + (s - past_seqlen) * new_row_stride + n * new_head_stride + h;
         present_kv[out_offset] = new_kv[in_offset];`;
-<<<<<<< HEAD
-          const concatStr = b ? `if (s < past_seqlen) {
-        ${pastStr}
-        } else if (s < past_seqlen + uniforms.new_seqlen) {
-        ${newStr}
-        }` :
-                                `if (s < past_seqlen + uniforms.new_seqlen) {
-          ${newStr}
-        }`;
-
-          // TODO: handle H * params.kvNumHeads greater than maxComputeInvocationsPerWorkgroup limit.
-          const getShaderSource = (shaderHelper: ShaderHelper) => `
-
-  ${shaderHelper.registerUniforms(uniforms).declareVariables(...inputs, output)}
-  ${shaderHelper.mainStart([
-            H, params.kvNumHeads!, 1
-          ])}
-=======
   const concatStr = b
     ? `if (s < past_seqlen) {
         ${pastStr}
@@ -354,7 +283,6 @@
 
   ${shaderHelper.registerUniforms(uniforms).declareVariables(...inputs, output)}
   ${shaderHelper.mainStart([H, params.kvNumHeads!, 1])}
->>>>>>> 3bfb5e4f
     ${shaderHelper.guardAgainstOutOfBoundsWorkgroupSizes('uniforms.output_size')}
     var indices = ${output.offsetToIndices('global_idx')};
     let h = local_id.x;
@@ -383,66 +311,6 @@
     ${concatStr}
   }`;
 
-<<<<<<< HEAD
-          return {
-            name: 'ConcatPastNew',
-            shaderCache: {hint: `${params.kvNumHeads!}${H}${!!b}`, inputDependencies},
-            getRunData: () => ({
-              outputs: [{dims: outputShape, dataType}],
-              dispatchGroup: dispatch,
-              programUniforms,
-            }),
-            getShaderSource,
-          };
-        };
-
-export const parseGroupQueryAttentionAttributes = (attributes: AttentionAttrs): AttentionAttrs =>
-    createAttributeWithCacheKey({...attributes});
-
-const weightTransposeAttribute: TransposeAttributes = createAttributeWithCacheKey({perm: [0, 2, 1, 3]});
-
-const maybeExpandAndTransposeToBNSH =
-    (context: ComputeContext, input: TensorView, pastKV: TensorView|undefined, params: AttentionParameters,
-     outputIndex: number) => {
-      let reshapedInput = input;
-      const numHeads = params.kvNumHeads!;
-      const nReps = params.nReps!;
-      if (input && input.dims.length === 3 && params.kvSequenceLength !== 0) {
-        reshapedInput = input.reshape([params.batchSize, params.kvSequenceLength, numHeads, params.headSize]);
-      }
-      if (reshapedInput && ShapeUtil.size(reshapedInput.dims) > 0) {
-        if (pastKV && ShapeUtil.size(pastKV.dims) > 0) {
-          reshapedInput = context.compute(
-              createConcatProgramInfo(reshapedInput, pastKV, pastKV.dataType, params),
-              {inputs: [reshapedInput, pastKV], outputs: [params.isPastkvBSNH ? outputIndex : -1]})[0];
-        } else {
-          reshapedInput = context.compute(
-              createConcatProgramInfo(reshapedInput, undefined, reshapedInput.dataType, params),
-              {inputs: [reshapedInput], outputs: [params.isPastkvBSNH ? outputIndex : -1]})[0];
-        }
-      } else {
-        if (pastKV && ShapeUtil.size(pastKV.dims) > 0) {
-          reshapedInput = context.compute(
-              createConcatProgramInfo(undefined, pastKV, pastKV.dataType, params),
-              {inputs: [pastKV], outputs: [params.isPastkvBSNH ? outputIndex : -1]})[0];
-        } else {
-          if (params.isPastkvBSNH) {
-            context.output(outputIndex, reshapedInput ? reshapedInput.dims : pastKV!.dims);
-          }
-        }
-      }
-      if (nReps !== 1) {
-        reshapedInput = context.compute(
-            createTileProgramInfo([reshapedInput], [1, 1, 1, nReps]), {inputs: [reshapedInput], outputs: [-1]})[0];
-        reshapedInput =
-            reshapedInput.reshape([params.batchSize, params.totalSequenceLength, numHeads * nReps, params.headSize]);
-      }
-
-      return context.compute(
-          createTransposeProgramInfo(reshapedInput, weightTransposeAttribute.perm),
-          {inputs: [reshapedInput], outputs: [params.isPastkvBSNH ? -1 : outputIndex]})[0];
-    };
-=======
   return {
     name: 'ConcatPastNew',
     shaderCache: { hint: `${params.kvNumHeads!}${H}${!!b}`, inputDependencies },
@@ -470,20 +338,32 @@
   let reshapedInput = input;
   const numHeads = params.kvNumHeads!;
   const nReps = params.nReps!;
-  if (input.dims.length === 3 && params.kvSequenceLength !== 0) {
+  if (input && input.dims.length === 3 && params.kvSequenceLength !== 0) {
     reshapedInput = input.reshape([params.batchSize, params.kvSequenceLength, numHeads, params.headSize]);
   }
-
-  if (pastKV) {
-    reshapedInput = context.compute(createConcatProgramInfo(reshapedInput, pastKV, reshapedInput.dataType, params), {
-      inputs: [reshapedInput, pastKV],
-      outputs: [params.isPastkvBSNH ? outputIndex : -1],
-    })[0];
+  if (reshapedInput && ShapeUtil.size(reshapedInput.dims) > 0) {
+    if (pastKV && ShapeUtil.size(pastKV.dims) > 0) {
+      reshapedInput = context.compute(createConcatProgramInfo(reshapedInput, pastKV, pastKV.dataType, params), {
+        inputs: [reshapedInput, pastKV],
+        outputs: [params.isPastkvBSNH ? outputIndex : -1],
+      })[0];
+    } else {
+      reshapedInput = context.compute(
+        createConcatProgramInfo(reshapedInput, undefined, reshapedInput.dataType, params),
+        { inputs: [reshapedInput], outputs: [params.isPastkvBSNH ? outputIndex : -1] },
+      )[0];
+    }
   } else {
-    reshapedInput = context.compute(createConcatProgramInfo(reshapedInput, undefined, reshapedInput.dataType, params), {
-      inputs: [reshapedInput],
-      outputs: [params.isPastkvBSNH ? outputIndex : -1],
-    })[0];
+    if (pastKV && ShapeUtil.size(pastKV.dims) > 0) {
+      reshapedInput = context.compute(createConcatProgramInfo(undefined, pastKV, pastKV.dataType, params), {
+        inputs: [pastKV],
+        outputs: [params.isPastkvBSNH ? outputIndex : -1],
+      })[0];
+    } else {
+      if (params.isPastkvBSNH) {
+        context.output(outputIndex, reshapedInput ? reshapedInput.dims : pastKV!.dims);
+      }
+    }
   }
   if (nReps !== 1) {
     reshapedInput = context.compute(createTileProgramInfo([reshapedInput], [1, 1, 1, nReps]), {
@@ -500,10 +380,9 @@
 
   return context.compute(createTransposeProgramInfo(reshapedInput, weightTransposeAttribute.perm), {
     inputs: [reshapedInput],
-    outputs: [-1],
+    outputs: [params.isPastkvBSNH ? -1 : outputIndex],
   })[0];
 };
->>>>>>> 3bfb5e4f
 
 export const groupQueryAttention = (context: ComputeContext, attributes: AttentionAttrs): void => {
   const params = validateInputs(context.inputs, attributes);
@@ -515,36 +394,32 @@
     throw new Error('Packed KV is not implemented');
   }
 
-<<<<<<< HEAD
   const q = context.inputs[0];
   const k = context.inputs[1] && context.inputs[1].dims.length > 0 ? context.inputs[1] : undefined;
   const v = context.inputs[2] && context.inputs[2].dims.length > 0 ? context.inputs[2] : undefined;
-=======
+  const pastKey = context.inputs[3] && context.inputs[3].dims.length !== 0 ? context.inputs[3] : undefined;
+  const pastValue = context.inputs[4] && context.inputs[4].dims.length !== 0 ? context.inputs[4] : undefined;
+  const kvNumHeads = params.kvNumHeads ? params.kvNumHeads : params.numHeads;
+  const splitAttributes: SplitAttributes = createAttributeWithCacheKey({
+    axis: 2,
+    numOutputs: 3,
+    splitSizes: [params.numHeads * params.headSize, kvNumHeads * params.headSize, kvNumHeads * params.headSize],
+  });
+  const [query, key, value] =
+    !k && !v
+      ? context.compute(createSplitProgramInfo([q], splitAttributes), { inputs: [q], outputs: [-1, -1, -1] })
+      : [q, k, v];
+
   const Q = maybeTransposeToBNSHAndAddBias(
     context,
     params.batchSize,
     params.numHeads,
     params.sequenceLength,
     params.headSize,
-    context.inputs[0],
+    query,
     undefined,
     0,
   );
->>>>>>> 3bfb5e4f
-  const pastKey = context.inputs[3] && context.inputs[3].dims.length !== 0 ? context.inputs[3] : undefined;
-  const pastValue = context.inputs[4] && context.inputs[4].dims.length !== 0 ? context.inputs[4] : undefined;
-  const kvNumHeads = params.kvNumHeads ? params.kvNumHeads : params.numHeads;
-  const splitAttributes: SplitAttributes = createAttributeWithCacheKey({
-    axis: 2,
-    numOutputs: 3,
-    splitSizes: [params.numHeads * params.headSize, kvNumHeads * params.headSize, kvNumHeads * params.headSize]
-  });
-  const [query, key, value] = (!k && !v) ?
-      context.compute(createSplitProgramInfo([q], splitAttributes), {inputs: [q], outputs: [-1, -1, -1]}) :
-      [q, k, v];
-
-  const Q = maybeTransposeToBNSHAndAddBias(
-      context, params.batchSize, params.numHeads, params.sequenceLength, params.headSize, query, undefined, 0);
   const K = maybeExpandAndTransposeToBNSH(context, key!, pastKey, params, 1);
   const V = maybeExpandAndTransposeToBNSH(context, value!, pastValue, params, 2);
   applyAttention(context, Q, K, V, undefined, undefined, undefined, undefined, undefined, params, attributes);
