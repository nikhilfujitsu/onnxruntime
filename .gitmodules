[submodule "cmake/external/protobuf"]
	path = cmake/external/protobuf
	url = https://github.com/protocolbuffers/protobuf.git
[submodule "cmake/external/googletest"]
	path = cmake/external/googletest
	url = https://github.com/google/googletest.git
[submodule "cmake/external/googlebenchmark"]
	path = cmake/external/googlebenchmark
	url = https://github.com/google/benchmark.git
[submodule "cmake/external/onnx"]
	path = cmake/external/onnx
	url = https://github.com/onnx/onnx.git
[submodule "cmake/external/date"]
	path = cmake/external/date
	url = https://github.com/HowardHinnant/date.git
[submodule "cmake/external/nsync"]
	path = cmake/external/nsync
	url = https://github.com/google/nsync.git
[submodule "cmake/external/re2"]
	path = cmake/external/re2
	url = https://github.com/google/re2.git
[submodule "cmake/external/eigen"]
	path = cmake/external/eigen
	url = https://gitlab.com/libeigen/eigen.git
[submodule "cmake/external/cxxopts"]
	path = cmake/external/cxxopts
	url = https://github.com/jarro2783/cxxopts.git
[submodule "cmake/external/tensorboard"]
	path = cmake/external/tensorboard
	url = https://github.com/tensorflow/tensorboard.git
[submodule "cmake/external/mimalloc"]
	path = cmake/external/mimalloc
	url = https://github.com/microsoft/mimalloc.git
[submodule "cmake/external/cub"]
	path = cmake/external/cub
	url = https://github.com/NVlabs/cub.git
[submodule "cmake/external/wil"]
	path = cmake/external/wil
	url = https://github.com/microsoft/wil.git
[submodule "cmake/external/json"]
	path = cmake/external/json
	url = https://github.com/nlohmann/json.git
[submodule "cmake/external/libprotobuf-mutator"]
	path = cmake/external/libprotobuf-mutator
	url = https://github.com/google/libprotobuf-mutator.git
[submodule "cmake/external/flatbuffers"]
	path = cmake/external/flatbuffers
	url = https://github.com/google/flatbuffers.git
[submodule "cmake/external/SafeInt/safeint"]
	path = cmake/external/SafeInt/safeint
	url = https://github.com/dcleblanc/SafeInt.git
[submodule "cmake/external/mp11"]
	path = cmake/external/mp11
	url = https://github.com/boostorg/mp11.git
[submodule "cmake/external/dlpack"]
	path = cmake/external/dlpack
	url = https://github.com/dmlc/dlpack.git
[submodule "cmake/external/emsdk"]
	path = cmake/external/emsdk
	url = https://github.com/emscripten-core/emsdk.git
	branch = 3.1.3
[submodule "cmake/external/onnxruntime-extensions"]
	path = cmake/external/onnxruntime-extensions
	url = https://github.com/microsoft/onnxruntime-extensions.git
[submodule "cmake/external/pytorch_cpuinfo"]
	path = cmake/external/pytorch_cpuinfo
	url = https://github.com/pytorch/cpuinfo.git
[submodule "cmake/external/onnx-tensorrt"]
	path = cmake/external/onnx-tensorrt
	url = https://github.com/onnx/onnx-tensorrt.git
<<<<<<< HEAD
        branch = 8.4-EA
=======
	branch = 8.2-GA
>>>>>>> 006597b9
<|MERGE_RESOLUTION|>--- conflicted
+++ resolved
@@ -68,8 +68,4 @@
 [submodule "cmake/external/onnx-tensorrt"]
 	path = cmake/external/onnx-tensorrt
 	url = https://github.com/onnx/onnx-tensorrt.git
-<<<<<<< HEAD
-        branch = 8.4-EA
-=======
-	branch = 8.2-GA
->>>>>>> 006597b9
+        branch = 8.4-EA