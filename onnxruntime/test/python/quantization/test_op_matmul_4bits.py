--- conflicted
+++ resolved
@@ -286,12 +286,9 @@
             Path(self._tmp_model_dir.name).joinpath(f"{name_prefix}_{block_size}_{is_symmetric}.onnx").absolute()
         )
 
-<<<<<<< HEAD
-=======
         # Quantize fp32 model to int4 model
         from onnxruntime.quantization import matmul_nbits_quantizer
 
->>>>>>> 6c8cb6a6
         model = quant_utils.load_model_with_shape_infer(Path(model_fp32_path))
         quant_config = matmul_nbits_quantizer.DefaultWeightOnlyQuantConfig(
             block_size=block_size,
@@ -354,12 +351,9 @@
             Path(self._tmp_model_dir.name).joinpath(f"MatMulNBits_{block_size}_{is_symmetric}.onnx").absolute()
         )
 
-<<<<<<< HEAD
-=======
         # Quantize fp32 model to int4 model
         from onnxruntime.quantization import matmul_nbits_quantizer
 
->>>>>>> 6c8cb6a6
         algo_config = None
         if algorithm == "RTN":
             # test RTN algorithm
