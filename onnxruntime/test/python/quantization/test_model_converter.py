import unittest
from pathlib import Path

import numpy as np
import onnx
from onnx import TensorProto, helper, numpy_helper
from op_test_utils import check_model_correctness, check_op_type_count

from onnxruntime.quantization.fp16_converter import FP16Converter


def generate_input_initializer(tensor_shape, tensor_dtype, input_name):
    """
    Helper function to generate initializers for test inputs
    """
    tensor = np.random.normal(0, 0.3, tensor_shape).astype(tensor_dtype)
    init = numpy_helper.from_array(tensor, input_name)
    return init


class TestONNXModel(unittest.TestCase):
    @staticmethod
    def construct_conv_model():
        #       input
        #      /    \
        #     /      \
        #  Conv(1)    |
        #     |       |
        #    Relu  Conv(2)
        #     |      |
        #      \    /
        #       Add
        #        |
        #       (output)
        initializers = []
        input = helper.make_tensor_value_info("input", TensorProto.FLOAT, [4, 2, 8, 8])
        output = helper.make_tensor_value_info("output", TensorProto.FLOAT, [4, 2, 8, 8])
        initializers.append(generate_input_initializer([2, 2, 1, 1], np.float32, "W1"))
        initializers.append(generate_input_initializer([2, 2, 1, 1], np.float32, "W2"))
        initializers.append(generate_input_initializer([2], np.float32, "B"))
        conv_node_1 = onnx.helper.make_node("Conv", ["input", "W1", "B"], ["Conv1_O"], name="Conv1")
        conv_node_2 = onnx.helper.make_node("Conv", ["input", "W2", "B"], ["Conv2_O"], name="Conv2")
        relu_node = onnx.helper.make_node("Relu", ["Conv1_O"], ["Relu_O"], name="Relu")
        add_node = onnx.helper.make_node("Add", ["Relu_O", "Conv2_O"], ["output"], name="Add")
        graph = helper.make_graph(
            [conv_node_1, relu_node, conv_node_2, add_node],
            "onnx_model_test",
            [input],
            [output],
            initializer=initializers,
        )
        return helper.make_model(graph, opset_imports=[helper.make_opsetid("", 13)])

    @staticmethod
    def construc_matmul_model():
        #       input                  input
        #      /     \                /     \
        #     /       \              /       \
        #    |         |            |         |
        #    |    Transpose  ===>   |    Transpose
        #    |         |            |         |
        #     \       /              \      Cast(1))
        #      \     /                \      /
        #       MatMul                 MatMul
        #         |                       |
        #         |                     Cast(2)
        #         |                       |
        #     (output)                (output)

        initializers = []
        input = helper.make_tensor_value_info("input", TensorProto.FLOAT, [4, 2, 8, 8])
        output = helper.make_tensor_value_info("output", TensorProto.FLOAT, [4, 2, 8, 8])
        initializers.append(generate_input_initializer([2, 2, 1, 1], np.float32, "W1"))
        initializers.append(generate_input_initializer([2, 2, 1, 1], np.float32, "W2"))
        initializers.append(generate_input_initializer([2], np.float32, "B"))
        conv_node_1 = onnx.helper.make_node("MatMul", ["input", "W1", "B"], ["Conv1_O"], name="Conv1")
        conv_node_2 = onnx.helper.make_node("MatMul", ["input", "W2", "B"], ["Conv2_O"], name="Conv2")
        relu_node = onnx.helper.make_node("Relu", ["Conv1_O"], ["Relu_O"], name="Relu")
        add_node = onnx.helper.make_node("Add", ["Relu_O", "Conv2_O"], ["output"], name="Add")
        graph = helper.make_graph(
            [conv_node_1, relu_node, conv_node_2, add_node],
            "onnx_model_test",
            [input],
            [output],
            initializer=initializers,
        )
        return helper.make_model(graph, opset_imports=[helper.make_opsetid("", 13)])

    def construct_test(self, op: str):
        np.random.seed(1)
<<<<<<< HEAD
        model_fp32_path = "pre_converter_{}.fp32.onnx".format(op)
        model_fp16_path = "post_converter_{}.fp16.onnx".format(op)
        if op == "Conv":
            model = self.construct_conv_model()
        elif op == "MatMul":
            raise NotImplementedError
=======
        model_fp32_path = f"pre_converter_{op}.fp32.onnx"
        model_fp16_path = f"post_converter_{op}.fp16.onnx"
        model = self.construct_conv_model()
>>>>>>> 958f8f49

        converter = FP16Converter()
        converter.set_model(model)
        converter.export_model_to_path(Path(model_fp32_path))
        op_count = get_op_count_from_model(op, model)
        fp32_nodes = {"Cast": 0, op: op_count}
        check_op_type_count(self, model_fp32_path, **fp32_nodes)

        converter.convert_op(op)
        converter.export_model_to_path(Path(model_fp16_path))

        fp16_model = converter.get_model()
        fp16_op_count = get_op_count_from_model(op, fp16_model)
        fp16_nodes = {"Cast": 2 * fp16_op_count, op: op_count}
        check_op_type_count(self, model_fp16_path, **fp16_nodes)
        check_model_correctness(
            self,
            model_fp32_path,
            model_fp16_path,
            {"input": np.random.rand(4, 2, 8, 8).astype(np.float32)},
        )

    def test_conv_model_converter(self):
        self.construct_test("Conv")

    def test_matmul_model_converter(self):
        self.construct_test("MatMul")


def get_op_count_from_model(op, model):
    return len([node for node in list(model.graph.node) if node.op_type == op])


if __name__ == "__main__":
    unittest.main()<|MERGE_RESOLUTION|>--- conflicted
+++ resolved
@@ -88,18 +88,12 @@
 
     def construct_test(self, op: str):
         np.random.seed(1)
-<<<<<<< HEAD
-        model_fp32_path = "pre_converter_{}.fp32.onnx".format(op)
-        model_fp16_path = "post_converter_{}.fp16.onnx".format(op)
+        model_fp32_path = f"pre_converter_{op}.fp32.onnx"
+        model_fp16_path = f"post_converter_{op}.fp16.onnx"
         if op == "Conv":
             model = self.construct_conv_model()
         elif op == "MatMul":
             raise NotImplementedError
-=======
-        model_fp32_path = f"pre_converter_{op}.fp32.onnx"
-        model_fp16_path = f"post_converter_{op}.fp16.onnx"
-        model = self.construct_conv_model()
->>>>>>> 958f8f49
 
         converter = FP16Converter()
         converter.set_model(model)
