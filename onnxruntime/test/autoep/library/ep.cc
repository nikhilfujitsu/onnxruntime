// Copyright (c) Microsoft Corporation. All rights reserved.
// Licensed under the MIT License.

#include "ep.h"

#include <array>
#include <cassert>
#include <cstring>
#include <functional>
#include <memory>
#include <string>
#include <string_view>
#include <unordered_map>
#include <vector>

#include "ep_factory.h"
#include "ep_stream_support.h"

/// <summary>
/// Example implementation of ONNX Mul. Does not handle many things like broadcasting.
/// </summary>
struct MulKernel {
  MulKernel(const OrtApi& ort_api, const OrtLogger& logger,
            const std::unordered_map<std::string, FloatInitializer>& float_initializers,
            std::string input0_name, std::string input1_name)
      : ort_api(ort_api),
        logger(logger),
        float_initializers(float_initializers),
        input0_name(input0_name),
        input1_name(input1_name) {}

  const FloatInitializer* TryGetSavedInitializer(const std::string& name) const {
    auto iter = float_initializers.find(name);
    return iter != float_initializers.end() ? &iter->second : nullptr;
  }

  OrtStatus* GetInputDataAndShape(OrtKernelContext* kernel_context, size_t index,
                                  /*out*/ gsl::span<const float>& data,
                                  /*out*/ std::vector<int64_t>& shape) const {
    const OrtValue* input = nullptr;
    RETURN_IF_ERROR(ort_api.KernelContext_GetInput(kernel_context, index, &input));

    OrtTensorTypeAndShapeInfo* type_shape = nullptr;
    DeferOrtRelease<OrtTensorTypeAndShapeInfo> release_type(&type_shape, ort_api.ReleaseTensorTypeAndShapeInfo);

    RETURN_IF_ERROR(ort_api.GetTensorTypeAndShape(input, &type_shape));

    ONNXTensorElementDataType elem_type = ONNX_TENSOR_ELEMENT_DATA_TYPE_UNDEFINED;
    RETURN_IF_ERROR(ort_api.GetTensorElementType(type_shape, &elem_type));
    RETURN_IF(elem_type != ONNX_TENSOR_ELEMENT_DATA_TYPE_FLOAT, ort_api, "Expected float32 inputs");

    size_t num_elems = 0;
    RETURN_IF_ERROR(ort_api.GetTensorShapeElementCount(type_shape, &num_elems));

    size_t num_dims = 0;
    RETURN_IF_ERROR(ort_api.GetDimensionsCount(type_shape, &num_dims));

    shape.resize(num_dims, 0);
    RETURN_IF_ERROR(ort_api.GetDimensions(type_shape, shape.data(), shape.size()));

    const void* raw_data = nullptr;
    RETURN_IF_ERROR(ort_api.GetTensorData(input, &raw_data));

    const float* float_data = static_cast<const float*>(raw_data);
    data = gsl::span<const float>(float_data, num_elems);
    return nullptr;
  }

  OrtStatus* Compute(OrtKernelContext* kernel_context) {
    RETURN_IF_ERROR(ort_api.Logger_LogMessage(&logger,
                                              OrtLoggingLevel::ORT_LOGGING_LEVEL_INFO,
                                              "MulKernel::Compute", ORT_FILE, __LINE__, __FUNCTION__));
    gsl::span<const float> input0;
    gsl::span<const float> input1;
    std::vector<int64_t> shape0;
    std::vector<int64_t> shape1;

    size_t num_inputs = 0;
    RETURN_IF_ERROR(ort_api.KernelContext_GetInputCount(kernel_context, &num_inputs));

    if (num_inputs == 2) {
      // Both inputs are non-constant. Get them from ORT's KernelContext.
      RETURN_IF_ERROR(GetInputDataAndShape(kernel_context, 0, input0, shape0));
      RETURN_IF_ERROR(GetInputDataAndShape(kernel_context, 1, input1, shape1));
    } else if (num_inputs == 1) {
      // ORT is only providing one non-constant input because this EP chose not to request constant initializer inputs.
      // Get the constant input from the initializers saved by the EP.
      // Refer to "NodeFusionOptions_DropConstantInitializers()".

      if (const FloatInitializer* const_input0 = TryGetSavedInitializer(input0_name); const_input0 != nullptr) {
        RETURN_IF_ERROR(GetInputDataAndShape(kernel_context, 0, input1, shape1));
        input0 = gsl::span<const float>(const_input0->data);
        shape0 = const_input0->shape;
      } else if (const FloatInitializer* const_input1 = TryGetSavedInitializer(input1_name); const_input1 != nullptr) {
        RETURN_IF_ERROR(GetInputDataAndShape(kernel_context, 0, input0, shape0));
        input1 = gsl::span<const float>(const_input1->data);
        shape1 = const_input1->shape;
      }
    } else {
      // Both inputs are constant. Should never happen unless all ORT optimizations (specifically constant-folding)
      // are disabled.
      const FloatInitializer* const_input0 = TryGetSavedInitializer(input0_name);
      const FloatInitializer* const_input1 = TryGetSavedInitializer(input1_name);
      RETURN_IF(const_input0 == nullptr || const_input1 == nullptr, ort_api,
                "Expected 2 initializer inputs to be saved by EP");

      input0 = gsl::span<const float>(const_input0->data);
      input1 = gsl::span<const float>(const_input1->data);
      shape0 = const_input0->shape;
      shape1 = const_input1->shape;
    }

    RETURN_IF(shape0 != shape1, ort_api, "Expected same dimensions for both inputs");  // No broadcasting.

    size_t num_outputs = 0;
    RETURN_IF_ERROR(ort_api.KernelContext_GetOutputCount(kernel_context, &num_outputs));
    RETURN_IF(num_outputs != 1, ort_api, "Expected 1 output for MulKernel");

    OrtValue* output = nullptr;
    float* output_data = nullptr;
    RETURN_IF_ERROR(ort_api.KernelContext_GetOutput(kernel_context, 0, shape0.data(), shape0.size(), &output));
    RETURN_IF_ERROR(ort_api.GetTensorMutableData(output, reinterpret_cast<void**>(&output_data)));

    for (size_t i = 0; i < input0.size(); ++i) {
      output_data[i] = input0[i] * input1[i];
    }

    return nullptr;
  }

  const OrtApi& ort_api;
  const OrtLogger& logger;
  const std::unordered_map<std::string, FloatInitializer>& float_initializers;
  std::string input0_name;
  std::string input1_name;
};

/// <summary>
/// Example OrtNodeComputeInfo that represents the computation function for a compiled OrtGraph.
/// </summary>
struct ExampleNodeComputeInfo : OrtNodeComputeInfo {
  explicit ExampleNodeComputeInfo(ExampleEp& ep);

  static OrtStatus* ORT_API_CALL CreateStateImpl(OrtNodeComputeInfo* this_ptr,
                                                 OrtNodeComputeContext* compute_context,
                                                 void** compute_state);
  static OrtStatus* ORT_API_CALL ComputeImpl(OrtNodeComputeInfo* this_ptr, void* compute_state,
                                             OrtKernelContext* kernel_context);
  static void ORT_API_CALL ReleaseStateImpl(OrtNodeComputeInfo* this_ptr, void* compute_state);

  ExampleEp& ep;
};

ExampleEp::ExampleEp(ExampleEpFactory& factory, const std::string& name, const Config& config, const OrtLogger& logger)
    : OrtEp{},  // explicitly call the struct ctor to ensure all optional values are default initialized
      ApiPtrs{static_cast<const ApiPtrs&>(factory)},
      factory_{factory},
      name_{name},
      config_{config},
      logger_{logger} {
  ort_version_supported = ORT_API_VERSION;  // set to the ORT version we were compiled with.

  // Initialize the execution provider's function table
  GetName = GetNameImpl;
  GetCapability = GetCapabilityImpl;
  Compile = CompileImpl;
  ReleaseNodeComputeInfos = ReleaseNodeComputeInfosImpl;
  CreateAllocator = CreateAllocatorImpl;                      // optional. can be nullptr
  CreateSyncStreamForDevice = CreateSyncStreamForDeviceImpl;  // optional. can be nullptr

  auto status = ort_api.Logger_LogMessage(&logger_,
                                          OrtLoggingLevel::ORT_LOGGING_LEVEL_INFO,
                                          ("ExampleEp has been created with name " + name_).c_str(),
                                          ORT_FILE, __LINE__, __FUNCTION__);
  // ignore status for now
  (void)status;
}

ExampleEp::~ExampleEp() = default;

/*static*/
const char* ORT_API_CALL ExampleEp ::GetNameImpl(const OrtEp* this_ptr) noexcept {
  const auto* ep = static_cast<const ExampleEp*>(this_ptr);
  return ep->name_.c_str();
}

OrtStatus* ExampleEp::SaveConstantInitializers(const OrtGraph* graph) {
  size_t num_initializers = 0;
  RETURN_IF_ERROR(ort_api.Graph_GetNumInitializers(graph, &num_initializers));

  std::vector<const OrtValueInfo*> initializers(num_initializers);
  RETURN_IF_ERROR(ort_api.Graph_GetInitializers(graph, initializers.data(), initializers.size()));

  for (const OrtValueInfo* initializer : initializers) {
    bool is_constant = false;
    RETURN_IF_ERROR(ort_api.ValueInfo_IsConstantInitializer(initializer, &is_constant));

    if (is_constant) {
      const char* name = nullptr;
      const OrtValue* value = nullptr;
      OrtTensorTypeAndShapeInfo* type_shape = nullptr;
      DeferOrtRelease<OrtTensorTypeAndShapeInfo> release_type(&type_shape, ort_api.ReleaseTensorTypeAndShapeInfo);
      size_t num_elems = 0;

      RETURN_IF_ERROR(ort_api.GetValueInfoName(initializer, &name));
      RETURN_IF_ERROR(ort_api.ValueInfo_GetInitializerValue(initializer, &value));
      RETURN_IF_ERROR(ort_api.GetTensorTypeAndShape(value, &type_shape));
      RETURN_IF_ERROR(ort_api.GetTensorShapeElementCount(type_shape, &num_elems));

      ONNXTensorElementDataType elem_type = ONNX_TENSOR_ELEMENT_DATA_TYPE_UNDEFINED;
      RETURN_IF_ERROR(ort_api.GetTensorElementType(type_shape, &elem_type));
      RETURN_IF(elem_type != ONNX_TENSOR_ELEMENT_DATA_TYPE_FLOAT, ort_api, "Expected float32 initializers");

      size_t num_dims = 0;
      RETURN_IF_ERROR(ort_api.GetDimensionsCount(type_shape, &num_dims));

      std::vector<int64_t> dims(num_dims, 0);
      RETURN_IF_ERROR(ort_api.GetDimensions(type_shape, dims.data(), dims.size()));

      const float* data = nullptr;
      RETURN_IF_ERROR(ort_api.GetTensorMutableData(const_cast<OrtValue*>(value), (void**)&data));

      FloatInitializer ep_initializer = {std::move(dims), std::vector<float>(data, data + num_elems)};
      float_initializers_.emplace(name, std::move(ep_initializer));
    }
  }

  return nullptr;
}

/*static*/
OrtStatus* ORT_API_CALL ExampleEp::GetCapabilityImpl(OrtEp* this_ptr, const OrtGraph* graph,
                                                     OrtEpGraphSupportInfo* graph_support_info) noexcept {
  ExampleEp* ep = static_cast<ExampleEp*>(this_ptr);

  size_t num_nodes = 0;
  RETURN_IF_ERROR(ep->ort_api.Graph_GetNumNodes(graph, &num_nodes));

  if (num_nodes == 0) {
    return nullptr;  // No nodes to process
  }

  std::vector<const OrtNode*> nodes(num_nodes);
  RETURN_IF_ERROR(ep->ort_api.Graph_GetNodes(graph, nodes.data(), nodes.size()));

  std::vector<const OrtNode*> supported_nodes;

  for (const OrtNode* node : nodes) {
    const char* op_type = nullptr;
    RETURN_IF_ERROR(ep->ort_api.Node_GetOperatorType(node, &op_type));

    if (std::strncmp(op_type, "Mul", 4) == 0) {
      // Check that Mul has inputs/output of type float
      size_t num_inputs = 0;
      size_t num_outputs = 0;
      RETURN_IF_ERROR(ep->ort_api.Node_GetNumInputs(node, &num_inputs));
      RETURN_IF_ERROR(ep->ort_api.Node_GetNumOutputs(node, &num_outputs));
      RETURN_IF(num_inputs != 2 || num_outputs != 1, ep->ort_api, "Mul should have 2 inputs and 1 output");

      std::vector<const OrtValueInfo*> inputs(num_inputs);
      std::vector<const OrtValueInfo*> outputs(num_outputs);
      RETURN_IF_ERROR(ep->ort_api.Node_GetInputs(node, inputs.data(), inputs.size()));
      RETURN_IF_ERROR(ep->ort_api.Node_GetOutputs(node, outputs.data(), outputs.size()));

      std::array<bool, 3> is_float = {false, false, false};
      RETURN_IF_ERROR(IsFloatTensor(ep->ort_api, inputs[0], is_float[0]));
      RETURN_IF_ERROR(IsFloatTensor(ep->ort_api, inputs[1], is_float[1]));
      RETURN_IF_ERROR(IsFloatTensor(ep->ort_api, outputs[0], is_float[2]));
      if (!is_float[0] || !is_float[1] || !is_float[2]) {
        continue;  // Input or output is not of type float
      }

      supported_nodes.push_back(node);  // Only support a single Mul for now.
      break;
    }
  }

  // Create (optional) fusion options for the supported nodes to fuse.
  OrtNodeFusionOptions node_fusion_options = {};
  node_fusion_options.ort_version_supported = ORT_API_VERSION;

  // Set "drop constant initializers" to true if the compiling EP doesn't need ORT to provide constant initializers
  // as inputs to the fused/compiled node at inference time. This allows ORT to release unused initializers.
  // This example EP sets this to true and saves initializers during the call to OrtEp::Compile for use
  // during inference.
  node_fusion_options.drop_constant_initializers = true;
  RETURN_IF_ERROR(ep->ep_api.EpGraphSupportInfo_AddNodesToFuse(graph_support_info, supported_nodes.data(),
                                                               supported_nodes.size(), &node_fusion_options));

  return nullptr;
}

/*static*/
OrtStatus* ORT_API_CALL ExampleEp::CompileImpl(_In_ OrtEp* this_ptr, _In_ const OrtGraph** graphs,
                                               _In_ const OrtNode** fused_nodes, _In_ size_t count,
                                               _Out_writes_all_(count) OrtNodeComputeInfo** node_compute_infos,
                                               _Out_writes_(count) OrtNode** ep_context_nodes) noexcept {
  ExampleEp* ep = static_cast<ExampleEp*>(this_ptr);
  const OrtApi& ort_api = ep->ort_api;

  if (count != 1) {
    return ort_api.CreateStatus(ORT_EP_FAIL, "Expected to compile a single graph");
  }

  // In GetCapability(), this EP specified that it doesn't need ORT to provide constant initializers during inference.
  // So, this EP saves constant initializers so that they're available during inference, but an actual EP
  // implementation could transfer the weights to device memory.
  ep->SaveConstantInitializers(graphs[0]);

  size_t num_nodes = 0;
  RETURN_IF_ERROR(ep->ort_api.Graph_GetNumNodes(graphs[0], &num_nodes));

  std::vector<const OrtNode*> nodes(num_nodes);
  RETURN_IF_ERROR(ep->ort_api.Graph_GetNodes(graphs[0], nodes.data(), nodes.size()));

  if (num_nodes != 1) {
    return ort_api.CreateStatus(ORT_EP_FAIL, "Expected to compile a single Mul node");
  }

  const char* node_op_type = nullptr;
  RETURN_IF_ERROR(ort_api.Node_GetOperatorType(nodes[0], &node_op_type));

  if (std::strncmp(node_op_type, "Mul", 4) != 0) {
    return ort_api.CreateStatus(ORT_EP_FAIL, "Expected to compile a single Mul node");
  }

  // Now we know we're compiling a single Mul node. Create a computation kernel.
  std::array<const OrtValueInfo*, 2> node_inputs = {};
  std::array<const char*, 2> node_input_names = {};

  RETURN_IF_ERROR(ort_api.Node_GetInputs(nodes[0], node_inputs.data(), node_inputs.size()));
  RETURN_IF_ERROR(ort_api.GetValueInfoName(node_inputs[0], &node_input_names[0]));
  RETURN_IF_ERROR(ort_api.GetValueInfoName(node_inputs[1], &node_input_names[1]));

  const char* ep_name = nullptr;
  RETURN_IF_ERROR(ort_api.Node_GetEpName(fused_nodes[0], &ep_name));
  if (std::strncmp(ep_name, "example_ep", 11) != 0) {
    return ort_api.CreateStatus(ORT_EP_FAIL, "The fused node is expected to assigned to this EP to run on");
  }

  // Associate the name of the fused node with our MulKernel.
  const char* fused_node_name = nullptr;
  RETURN_IF_ERROR(ort_api.Node_GetName(fused_nodes[0], &fused_node_name));

  ep->kernels_.emplace(std::string(fused_node_name), std::make_unique<MulKernel>(ep->ort_api, ep->logger_,
                                                                                 ep->float_initializers_,
                                                                                 node_input_names[0],
                                                                                 node_input_names[1]));

  // Update the OrtNodeComputeInfo associated with the graph.
  auto node_compute_info = std::make_unique<ExampleNodeComputeInfo>(*ep);
  node_compute_infos[0] = node_compute_info.release();

  // Create EpContext nodes for the fused nodes we compiled.
  if (ep->config_.generate_ep_ctx_model) {
    assert(ep_context_nodes != nullptr);
    RETURN_IF_ERROR(ep->CreateEpContextNodes(gsl::span<const OrtNode*>(fused_nodes, count),
                                             gsl::span<OrtNode*>(ep_context_nodes, count)));
  }

  return nullptr;
}

/*static*/
void ORT_API_CALL ExampleEp::ReleaseNodeComputeInfosImpl(OrtEp* this_ptr,
                                                         OrtNodeComputeInfo** node_compute_infos,
                                                         size_t num_node_compute_infos) noexcept {
  (void)this_ptr;
  for (size_t i = 0; i < num_node_compute_infos; i++) {
    delete node_compute_infos[i];
  }
}

// Creates EPContext nodes from the given fused nodes.
// This is an example implementation that can be used to generate an EPContext model. However, this example EP
// cannot currently run the EPContext model.
OrtStatus* ExampleEp::CreateEpContextNodes(gsl::span<const OrtNode*> fused_nodes,
                                           /*out*/ gsl::span<OrtNode*> ep_context_nodes) {
  assert(fused_nodes.size() == ep_context_nodes.size());

  // Helper to collect input or output names from an array of OrtValueInfo instances.
  auto collect_input_output_names = [&](gsl::span<const OrtValueInfo* const> value_infos,
                                        std::vector<const char*>& result) -> OrtStatus* {
    size_t num_values = value_infos.size();
    std::vector<const char*> value_names(num_values);

    for (size_t i = 0; i < num_values; ++i) {
      const OrtValueInfo* value_info = value_infos[i];
      RETURN_IF_ERROR(ort_api.GetValueInfoName(value_info, &value_names[i]));
    }

    result = std::move(value_names);
    return nullptr;
  };

  // Create an "EPContext" node for every fused node.
  for (size_t i = 0; i < fused_nodes.size(); ++i) {
    const OrtNode* fused_node = fused_nodes[i];
    const char* fused_node_name = nullptr;

    RETURN_IF_ERROR(ort_api.Node_GetName(fused_node, &fused_node_name));

    size_t num_fused_node_inputs = 0;
    size_t num_fused_node_outputs = 0;
    RETURN_IF_ERROR(ort_api.Node_GetNumInputs(fused_node, &num_fused_node_inputs));
    RETURN_IF_ERROR(ort_api.Node_GetNumOutputs(fused_node, &num_fused_node_outputs));

    std::vector<const OrtValueInfo*> fused_node_inputs(num_fused_node_inputs);
    std::vector<const OrtValueInfo*> fused_node_outputs(num_fused_node_outputs);
    RETURN_IF_ERROR(ort_api.Node_GetInputs(fused_node, fused_node_inputs.data(), fused_node_inputs.size()));
    RETURN_IF_ERROR(ort_api.Node_GetOutputs(fused_node, fused_node_outputs.data(), fused_node_outputs.size()));

    std::vector<const char*> input_names;
    std::vector<const char*> output_names;

    RETURN_IF_ERROR(collect_input_output_names(fused_node_inputs, /*out*/ input_names));
    RETURN_IF_ERROR(collect_input_output_names(fused_node_outputs, /*out*/ output_names));

    int64_t is_main_context = (i == 0);
    int64_t embed_mode = config_.embed_ep_ctx_data ? 1 : 0;

    // Create node attributes. The CreateNode() function copies the attributes, so we have to release them.
    std::array<OrtOpAttr*, 6> attributes = {};
    DeferOrtRelease<OrtOpAttr> defer_release_attrs(attributes.data(), attributes.size(), ort_api.ReleaseOpAttr);

<<<<<<< HEAD
    std::array<char, 7> binary_data = {'b', 'i', 'n', 'd', 'a', 't', 'a'};

    if (config_.embed_ep_ctx_data) {
      // EPContext binary data is embedded in the node attribute.
      RETURN_IF_ERROR(ort_api.CreateOpAttr("ep_cache_context", binary_data.data(), static_cast<int>(binary_data.size()),
                                           ORT_OP_ATTR_STRING, &attributes[0]));
    } else if (config_.write_ep_ctx_data_func != nullptr) {
      // EPContext binary data is written to file by user's function. The user's function returns the path to the file.
      const ORTCHAR_T* binary_data_location = nullptr;
      RETURN_IF_ERROR(config_.write_ep_ctx_data_func(config_.write_ep_ctx_data_state,
                                                     fused_node_name,
                                                     name_.c_str(),
                                                     binary_data.data(),
                                                     binary_data.size(),
                                                     &binary_data_location));

      std::string bin_location_utf8 = PathToUTF8String(binary_data_location);
      RETURN_IF_ERROR(ort_api.CreateOpAttr("ep_cache_context", bin_location_utf8.data(),
                                           static_cast<int>(bin_location_utf8.size()),
                                           ORT_OP_ATTR_STRING, &attributes[0]));
    } else {
      // EPContext binary data is written to a file determined by EP.
      std::string_view bin_file = "some_file.bin";
      // NOTE: An actual EP implementation would write the binary data to the 'some_file.bin' file.
      RETURN_IF_ERROR(ort_api.CreateOpAttr("ep_cache_context", bin_file.data(), static_cast<int>(bin_file.size()),
                                           ORT_OP_ATTR_STRING, &attributes[0]));
    }

=======
    std::string ep_ctx = "binary_data";
    RETURN_IF_ERROR(ort_api.CreateOpAttr("ep_cache_context", ep_ctx.c_str(), static_cast<int>(ep_ctx.length()),
                                         ORT_OP_ATTR_STRING, &attributes[0]));
>>>>>>> 1975fba6
    RETURN_IF_ERROR(ort_api.CreateOpAttr("main_context", &is_main_context, 1, ORT_OP_ATTR_INT, &attributes[1]));
    RETURN_IF_ERROR(ort_api.CreateOpAttr("embed_mode", &embed_mode, 1, ORT_OP_ATTR_INT, &attributes[2]));
    RETURN_IF_ERROR(ort_api.CreateOpAttr("ep_sdk_version", "1", 1, ORT_OP_ATTR_STRING, &attributes[3]));
    RETURN_IF_ERROR(ort_api.CreateOpAttr("partition_name", fused_node_name, static_cast<int>(strlen(fused_node_name)),
                                         ORT_OP_ATTR_STRING, &attributes[4]));
    RETURN_IF_ERROR(ort_api.CreateOpAttr("source", this->name_.c_str(), static_cast<int>(this->name_.length()),
                                         ORT_OP_ATTR_STRING, &attributes[5]));

    RETURN_IF_ERROR(model_editor_api.CreateNode("EPContext", "com.microsoft", fused_node_name,
                                                input_names.data(), input_names.size(),
                                                output_names.data(), output_names.size(),
                                                attributes.data(), attributes.size(),
                                                &ep_context_nodes[i]));
  }

  return nullptr;
}

/*static*/
OrtStatus* ORT_API_CALL ExampleEp::CreateAllocatorImpl(_In_ OrtEp* this_ptr,
                                                       _In_ const OrtMemoryInfo* memory_info,
                                                       _Outptr_result_maybenull_ OrtAllocator** allocator) noexcept {
  // A per-session allocator could be created here.
  // Logging of any issues should use ep->logger_ which is the session logger.

  ExampleEp* ep = static_cast<ExampleEp*>(this_ptr);

  // for simplicity in this example we use the factory implementation.
  return ep->factory_.CreateAllocator(&ep->factory_, memory_info, nullptr, allocator);
}

/*static*/
OrtStatus* ORT_API_CALL ExampleEp::CreateSyncStreamForDeviceImpl(_In_ OrtEp* this_ptr,
                                                                 _In_ const OrtMemoryDevice* memory_device,
                                                                 _Outptr_ OrtSyncStreamImpl** stream) noexcept {
  // A per-session OrtSyncStreamImpl can be created here if the session options affect the implementation.
  // Logging of any issues should use logger_ which is the session logger.

  ExampleEp* ep = static_cast<ExampleEp*>(this_ptr);

  // we only create streams for the default device memory.
  if (auto mem_type = ep->factory_.ep_api.MemoryDevice_GetMemoryType(memory_device);
      mem_type != OrtDeviceMemoryType_DEFAULT) {
    std::string error = "Invalid OrtMemoryDevice. Expected OrtDeviceMemoryType_DEFAULT(0). Got ";
    error += std::to_string(mem_type);
    return ep->ort_api.CreateStatus(ORT_INVALID_ARGUMENT, error.c_str());
  }

  auto sync_stream = std::make_unique<StreamImpl>(ep->factory_, ep, nullptr);
  *stream = sync_stream.release();

  return nullptr;
}

//
// Implementation of ExampleNodeComputeInfo
//
ExampleNodeComputeInfo::ExampleNodeComputeInfo(ExampleEp& ep) : ep(ep) {
  ort_version_supported = ORT_API_VERSION;
  CreateState = CreateStateImpl;
  Compute = ComputeImpl;
  ReleaseState = ReleaseStateImpl;
}

OrtStatus* ExampleNodeComputeInfo::CreateStateImpl(OrtNodeComputeInfo* this_ptr,
                                                   OrtNodeComputeContext* compute_context,
                                                   void** compute_state) {
  auto* node_compute_info = static_cast<ExampleNodeComputeInfo*>(this_ptr);
  ExampleEp& ep = node_compute_info->ep;

  std::string fused_node_name = ep.ep_api.NodeComputeContext_NodeName(compute_context);
  auto kernel_it = ep.Kernels().find(fused_node_name);
  if (kernel_it == ep.Kernels().end()) {
    std::string message = "Unable to get kernel for fused node with name " + fused_node_name;
    return ep.ort_api.CreateStatus(ORT_EP_FAIL, message.c_str());
  }

  MulKernel& kernel = *kernel_it->second;
  *compute_state = &kernel;
  return nullptr;
}

OrtStatus* ExampleNodeComputeInfo::ComputeImpl(OrtNodeComputeInfo* this_ptr, void* compute_state,
                                               OrtKernelContext* kernel_context) {
  (void)this_ptr;
  MulKernel& kernel = *reinterpret_cast<MulKernel*>(compute_state);
  return kernel.Compute(kernel_context);
}

void ExampleNodeComputeInfo::ReleaseStateImpl(OrtNodeComputeInfo* this_ptr, void* compute_state) {
  (void)this_ptr;
  MulKernel& kernel = *reinterpret_cast<MulKernel*>(compute_state);
  (void)kernel;
  // Do nothing for this example.
}<|MERGE_RESOLUTION|>--- conflicted
+++ resolved
@@ -423,7 +423,6 @@
     std::array<OrtOpAttr*, 6> attributes = {};
     DeferOrtRelease<OrtOpAttr> defer_release_attrs(attributes.data(), attributes.size(), ort_api.ReleaseOpAttr);
 
-<<<<<<< HEAD
     std::array<char, 7> binary_data = {'b', 'i', 'n', 'd', 'a', 't', 'a'};
 
     if (config_.embed_ep_ctx_data) {
@@ -452,11 +451,6 @@
                                            ORT_OP_ATTR_STRING, &attributes[0]));
     }
 
-=======
-    std::string ep_ctx = "binary_data";
-    RETURN_IF_ERROR(ort_api.CreateOpAttr("ep_cache_context", ep_ctx.c_str(), static_cast<int>(ep_ctx.length()),
-                                         ORT_OP_ATTR_STRING, &attributes[0]));
->>>>>>> 1975fba6
     RETURN_IF_ERROR(ort_api.CreateOpAttr("main_context", &is_main_context, 1, ORT_OP_ATTR_INT, &attributes[1]));
     RETURN_IF_ERROR(ort_api.CreateOpAttr("embed_mode", &embed_mode, 1, ORT_OP_ATTR_INT, &attributes[2]));
     RETURN_IF_ERROR(ort_api.CreateOpAttr("ep_sdk_version", "1", 1, ORT_OP_ATTR_STRING, &attributes[3]));
