// Copyright (c) Microsoft Corporation. All rights reserved.
// Licensed under the MIT License.

#include "core/graph/graph.h"

#include <cassert>
#include <fstream>
#include <iostream>
#include <numeric>
#include <queue>
#include <stack>

#include <gsl/gsl>

#include "core/common/common.h"
#include "core/common/inlined_containers.h"
#include "core/common/logging/logging.h"
#include "core/common/narrow.h"
#include "core/flatbuffers/flatbuffers_utils.h"
#include "core/framework/tensor_type_and_shape.h"
#include "core/flatbuffers/schema/ort.fbs.h"
#include "core/framework/tensor_external_data_info.h"
#include "core/framework/tensor_shape.h"
#include "core/framework/tensor_type_and_shape.h"
#include "core/framework/tensorprotoutils.h"
#include "core/framework/utils.h"
#include "core/graph/function_utils.h"
#include "core/graph/graph_flatbuffers_utils.h"
#include "core/graph/graph_viewer.h"
#include "core/graph/indexed_sub_graph.h"
#include "core/graph/model.h"
#include "core/graph/graph_utils.h"
#include "core/graph/model_editor_api_types.h"
#include "core/graph/model_load_utils.h"
#include "core/graph/model_saving_options.h"
#include "core/graph/node_attr_utils.h"
#include "core/graph/op.h"
#include "core/graph/runtime_optimization_record_container.h"

#if !defined(ORT_MINIMAL_BUILD)
#include "core/graph/function.h"
#include "core/graph/function_impl.h"
#include "core/graph/schema_registry.h"
#include "onnx/checker.h"
#include "onnx/defs/parser.h"
using namespace ONNX_NAMESPACE::checker;
#endif

using namespace ONNX_NAMESPACE;
using namespace ONNX_NAMESPACE::Utils;
using namespace ::onnxruntime::common;

namespace onnxruntime {

#if !defined(ORT_MINIMAL_BUILD)
#define NO_CHANGE_ON_SYNC_FLAG(...)                  \
  do {                                               \
    const bool sync_needed = GraphProtoSyncNeeded(); \
    {                                                \
      __VA_ARGS__;                                   \
    }                                                \
    GraphProtoSyncNeeded(sync_needed);               \
  } while (0)

static Status MergeShapeInfo(const std::string& output_name,
                             const TypeProto& source, TypeProto& target,
                             bool strict, const logging::Logger& logger) {
  if (!(utils::HasTensorType(source) && utils::HasTensorType(target))
#if !defined(DISABLE_OPTIONAL_TYPE)
      && !(utils::HasOptionalTensorType(source) && utils::HasOptionalTensorType(target))
#endif

#if !defined(DISABLE_SPARSE_TENSORS)
      && !(utils::HasSparseTensorType(source) && utils::HasSparseTensorType(target))
#endif
  ) {
    std::ostringstream ss;
    ss << "Source and target must both be tensors";

#if !defined(DISABLE_OPTIONAL_TYPE)
    ss << " , or optional typed entities";
#endif

#if !defined(DISABLE_SPARSE_TENSORS)
    ss << " , or sparse tensors";
#endif

    return ORT_MAKE_STATUS(ONNXRUNTIME, FAIL, ss.str());
  }

  auto status = Status::OK();

  ORT_TRY {
    if (utils::HasTensorType(source)) {
      ONNX_NAMESPACE::mergeInShapeInfo(source.tensor_type(), *target.mutable_tensor_type());
    }
#if !defined(DISABLE_OPTIONAL_TYPE)
    else if (utils::HasOptionalTensorType(source)) {
      ONNX_NAMESPACE::mergeInShapeInfo(utils::GetOptionalTypeProto(source).tensor_type(),
                                       *utils::GetMutableOptionalTypeProto(target)->mutable_tensor_type());
    }
#endif

#if !defined(DISABLE_SPARSE_TENSORS)
    else {
      ONNX_NAMESPACE::mergeInShapeInfo(source.sparse_tensor_type(), *target.mutable_sparse_tensor_type());
    }
#endif
  }
  ORT_CATCH(const ONNX_NAMESPACE::InferenceError& ex) {
    // if this model was not created with the latest onnx version, allow the shape inferencing failure
    // (strict == false).
    // we do this to have strict testing of the latest inferencing to detect bugs, but lenient shape inferencing for
    // older models in case later changes to the ONNX shape inferencing or ORT break them.
    if (!strict) {
      // mergeInShapeInfo does nothing unless source.shape() is not null, and there would be no conflict if
      // target.shape() was empty. 'assert' just in case that ever changes.
      assert(utils::HasShape(source) && utils::HasShape(target));
      LOGS(logger, WARNING) << "Error merging shape info for output. '" << output_name
                            << "' source:" << utils::GetTensorShapeFromTensorShapeProto(utils::GetShape(source))
                            << " target:" << utils::GetTensorShapeFromTensorShapeProto(utils::GetShape(target))
                            << ". Falling back to lenient merge.";
      if (utils::HasTensorType(source)) {
        ONNX_NAMESPACE::UnionShapeInfo(utils::GetShape(source), *target.mutable_tensor_type());
      }
#if !defined(DISABLE_OPTIONAL_TYPE)
      else if (utils::HasOptionalTensorType(source)) {
        ONNX_NAMESPACE::UnionShapeInfo(utils::GetShape(source),
                                       *utils::GetMutableOptionalTypeProto(target)->mutable_tensor_type());
      }
#endif

#if !defined(DISABLE_SPARSE_TENSORS)
      else {
        ONNX_NAMESPACE::UnionShapeInfo(utils::GetShape(source), *target.mutable_sparse_tensor_type());
      }
#endif
    } else {
      ORT_UNUSED_PARAMETER(logger);
      ORT_UNUSED_PARAMETER(strict);
      ORT_UNUSED_PARAMETER(output_name);
      ORT_HANDLE_EXCEPTION([&]() {
        status = ORT_MAKE_STATUS(ONNXRUNTIME, FAIL, "Output:", output_name, " ", ex.what());
      });
    }
  }

  return status;
}

static bool GraphLoadedFromModelFile(const GraphProto* graph_proto) {
  return graph_proto && (graph_proto->node_size() != 0 ||
                         graph_proto->output_size() != 0);
}

// there are some known invalid usages of dim_param and dim_value. remove them from the TypeProto so that
// they don't affect shape inferencing or the allocation planner
static void RemoveInvalidValues(ONNX_NAMESPACE::TypeProto& type) {
  if (utils::HasTensorType(type) && utils::HasShape(type.tensor_type())) {
    auto* shape = type.mutable_tensor_type()->mutable_shape();
    for (int i = 0, end = shape->dim_size(); i < end; ++i) {
      auto& dim = *shape->mutable_dim(i);
      if (utils::HasDimParam(dim)) {
        if (dim.dim_param().empty()) {
          dim.clear_dim_param();
        }
      } else if (utils::HasDimValue(dim)) {
        if (dim.dim_value() < 0) {
          dim.clear_dim_value();
        }
      }
    }
  }
}

static std::string GenerateSchemaKey(const IndexedSubGraph& subgraph_ptr) {
  return MakeString(subgraph_ptr.GetMetaDef()->domain, "_",
                    subgraph_ptr.GetMetaDef()->name, "_",
                    subgraph_ptr.GetMetaDef()->since_version);
}
#endif  // !defined(ORT_MINIMAL_BUILD)

#if !defined(ORT_MINIMAL_BUILD) || defined(ORT_EXTENDED_MINIMAL_BUILD) || defined(ORT_MINIMAL_BUILD_CUSTOM_OPS)
NodeArg::NodeArg(const std::string& name, const TypeProto* p_node_arg_type) {
  node_arg_info_.set_name(name);
  // If the name is empty, it means the arg does not exist.
  exists_ = !(name.empty());
  if (nullptr != p_node_arg_type) {
    (*node_arg_info_.mutable_type()) = *p_node_arg_type;
#if !defined(ORT_MINIMAL_BUILD)
    // should not be possible to have invalid values in the ORT format model, so we don't need this
    // in a minimal build
    RemoveInvalidValues(*node_arg_info_.mutable_type());
#endif
    type_ = DataTypeUtils::ToType(node_arg_info_.type());
  } else {
    type_ = nullptr;
  }
}
#endif  // #if !defined(ORT_MINIMAL_BUILD) || defined(ORT_EXTENDED_MINIMAL_BUILD) || defined(ORT_MINIMAL_BUILD_CUSTOM_OPS)

NodeArg::NodeArg(NodeArgInfo&& node_arg_info) {
  node_arg_info_ = std::move(node_arg_info);

  exists_ = !node_arg_info_.name().empty();
  if (node_arg_info_.has_type())
    type_ = DataTypeUtils::ToType(node_arg_info_.type());
  else {
    type_ = nullptr;
  }
}

const std::string& NodeArg::Name() const noexcept {
  return node_arg_info_.name();
}

DataType NodeArg::Type() const noexcept {
  return type_;
}

const TypeProto* NodeArg::TypeAsProto() const noexcept {
  if (utils::HasType(node_arg_info_))
    return &node_arg_info_.type();

  return nullptr;
}

const TensorShapeProto* NodeArg::Shape() const {
  const TypeProto* type = TypeAsProto();
  if (type == nullptr) return nullptr;
  const auto typeCase = type->value_case();
  switch (typeCase) {
    case TypeProto::kTensorType: {
      if (utils::HasShape(type->tensor_type())) {
        return &(type->tensor_type().shape());
      }
      return nullptr;
    }
#if !defined(DISABLE_SPARSE_TENSORS)
    case TypeProto::kSparseTensorType: {
      if (utils::HasShape(type->sparse_tensor_type())) {
        return &(type->sparse_tensor_type().shape());
      }
      return nullptr;
    }
#endif

#if !defined(DISABLE_OPTIONAL_TYPE)
    case TypeProto::kOptionalType: {
      // Shape is applicable only for optional tensor type
      if (utils::HasOptionalTensorType(*type) &&
          utils::HasShape(utils::GetOptionalTypeProto(*type).tensor_type())) {
        return &(utils::GetOptionalTypeProto(*type).tensor_type().shape());
      }
      return nullptr;
    }
#endif

    case TypeProto::kSequenceType:
    case TypeProto::kMapType:
    case TypeProto::kOpaqueType:
    case TypeProto::VALUE_NOT_SET:
    default:
      return nullptr;
  }
}

bool NodeArg::HasTensorOrScalarShape() const {
  const TypeProto* type = TypeAsProto();
  if (!type) return false;
  const auto type_case = type->value_case();
  switch (type_case) {
    case TypeProto::kTensorType:
#if !defined(DISABLE_SPARSE_TENSORS)
    case TypeProto::kSparseTensorType:
#endif
      // Standard tensor has a valid shape field while
      // scalar's shape is empty. Thus, we don't need to
      // check shape here.
      return true;
    case TypeProto::kSequenceType:
    case TypeProto::kOptionalType:
    case TypeProto::kMapType:
    case TypeProto::kOpaqueType:
    case TypeProto::VALUE_NOT_SET:
    default:
      return false;
  }
}

#if !defined(ORT_MINIMAL_BUILD) || defined(ORT_EXTENDED_MINIMAL_BUILD)
void NodeArg::SetShape(const TensorShapeProto& shape) {
  const auto type_case = node_arg_info_.type().value_case();
  switch (type_case) {
    case TypeProto::kTensorType:
      *(node_arg_info_.mutable_type()->mutable_tensor_type()->mutable_shape()) = shape;
      break;
#if !defined(DISABLE_SPARSE_TENSORS)
    case TypeProto::kSparseTensorType:
      *(node_arg_info_.mutable_type()->mutable_sparse_tensor_type()->mutable_shape()) = shape;
      break;
#endif

#if !defined(DISABLE_OPTIONAL_TYPE)
    case TypeProto::kOptionalType:
      // Set shape only for optional tensors
      if (utils::HasOptionalTensorType(node_arg_info_.type())) {
        *(utils::GetMutableOptionalTypeProto(*(node_arg_info_.mutable_type()))
              ->mutable_tensor_type()
              ->mutable_shape()) = shape;
      }
      break;
#endif
    case TypeProto::kSequenceType:
    case TypeProto::kMapType:
    case TypeProto::kOpaqueType:
    case TypeProto::VALUE_NOT_SET:
    default:
      return;
  }
}

void NodeArg::ClearShape() {
  const auto type_case = node_arg_info_.type().value_case();
  switch (type_case) {
    case TypeProto::kTensorType:
      node_arg_info_.mutable_type()->mutable_tensor_type()->clear_shape();
      break;
#if !defined(DISABLE_SPARSE_TENSORS)
    case TypeProto::kSparseTensorType:
      node_arg_info_.mutable_type()->mutable_sparse_tensor_type()->clear_shape();
      break;
#endif

#if !defined(DISABLE_OPTIONAL_TYPE)
    case TypeProto::kOptionalType:
      // Clear shape only for optional tensors
      if (utils::HasOptionalTensorType(node_arg_info_.type())) {
        utils::GetMutableOptionalTypeProto(*(node_arg_info_.mutable_type()))
            ->mutable_tensor_type()
            ->clear_shape();
      }
      break;
#endif

    case TypeProto::kSequenceType:
    case TypeProto::kMapType:
    case TypeProto::kOpaqueType:
    case TypeProto::VALUE_NOT_SET:
    default:
      return;
  }
}

#endif  // !defined(ORT_MINIMAL_BUILD) || defined(ORT_EXTENDED_MINIMAL_BUILD)

#if !defined(ORT_MINIMAL_BUILD)

common::Status NodeArg::OverrideTypesHelper(const ONNX_NAMESPACE::TypeProto& input_type,
                                            int32_t input_tensor_elem_type,
                                            int32_t current_tensor_elem_type,
                                            bool override_types) {
  if (input_tensor_elem_type != current_tensor_elem_type) {
    if (override_types) {
      DataType inferred_type = DataTypeUtils::ToType(input_type);
      // The "SetType" call will override the shape information to empty.
      // If the original tensor has shape information, need to set it back.
      if (Shape()) {
        auto old_shape = *Shape();
        SetType(inferred_type);
        SetShape(old_shape);
      } else {
        SetType(inferred_type);
      }
    } else {
      return ORT_MAKE_STATUS(ONNXRUNTIME, FAIL, "Tensor element type mismatch. ",
                             static_cast<TensorProto_DataType>(input_tensor_elem_type), " != ",
                             static_cast<TensorProto_DataType>(current_tensor_elem_type));
    }
  }

  return Status::OK();
}

common::Status NodeArg::UpdateTypeAndShape(const ONNX_NAMESPACE::TypeProto& input_type, bool strict,
                                           bool override_types, const logging::Logger& logger) {
  if (!utils::HasType(node_arg_info_)) {
    SetType(input_type);
    return Status::OK();
  }

  auto& current_type = *node_arg_info_.mutable_type();
  const auto current_type_case = current_type.value_case();
  const auto input_type_case = input_type.value_case();

  if (current_type_case != input_type_case)
    return ORT_MAKE_STATUS(ONNXRUNTIME, FAIL, "Type mismatch. Current=",
                           current_type_case, " Input=", input_type_case);

  switch (input_type_case) {
    case TypeProto::kTensorType: {
      const auto& input_tensor_type = input_type.tensor_type();
      const auto& input_tensor_elem_type = input_tensor_type.elem_type();
      const auto& current_tensor_elem_type = current_type.tensor_type().elem_type();

      ORT_RETURN_IF_ERROR(OverrideTypesHelper(input_type, input_tensor_elem_type, current_tensor_elem_type,
                                              override_types));

      if (utils::HasShape(input_tensor_type)) {
        if (utils::HasShape(current_type)) {
          ORT_RETURN_IF_ERROR(MergeShapeInfo(Name(), input_type, current_type, strict, logger));
        } else {
          *current_type.mutable_tensor_type() = input_tensor_type;
        }
      }

      break;
    }

#if !defined(DISABLE_SPARSE_TENSORS)
    case TypeProto::kSparseTensorType: {
      const auto& input_tensor_type = input_type.sparse_tensor_type();
      const auto input_tensor_elem_type = input_tensor_type.elem_type();
      const auto current_tensor_elem_type = current_type.sparse_tensor_type().elem_type();

      ORT_RETURN_IF_ERROR(OverrideTypesHelper(input_type, input_tensor_elem_type, current_tensor_elem_type,
                                              override_types));

      if (utils::HasShape(input_tensor_type)) {
        if (utils::HasShape(current_type)) {
          ORT_RETURN_IF_ERROR(MergeShapeInfo(Name(), input_type, current_type, strict, logger));
        } else {
          *current_type.mutable_sparse_tensor_type() = input_tensor_type;
        }
      }
      break;
    }
#endif

#if !defined(DISABLE_OPTIONAL_TYPE)
    case TypeProto::kOptionalType: {
      bool is_input_type_optional_tensor_type = utils::HasOptionalTensorType(input_type);
      bool is_current_type_optional_tensor_type = utils::HasOptionalTensorType(current_type);

      // Check for homogeneity within optional type
      if (is_input_type_optional_tensor_type != is_current_type_optional_tensor_type) {
        return ORT_MAKE_STATUS(ONNXRUNTIME, FAIL, "Optional Type mismatch. Expected: ",
                               ONNX_NAMESPACE::Utils::DataTypeUtils::ToType(current_type),
                               " . Got: ", ONNX_NAMESPACE::Utils::DataTypeUtils::ToType(input_type));
      }

      // Updating element type and shape is only applicable for optional tensors
      if (is_input_type_optional_tensor_type) {
        const auto& optional_input_type = utils::GetOptionalTypeProto(input_type);
        auto& optional_current_type = *utils::GetMutableOptionalTypeProto(current_type);

        const auto& input_tensor_type = optional_input_type.tensor_type();
        const auto& input_tensor_elem_type = input_tensor_type.elem_type();
        const auto& current_tensor_elem_type = optional_current_type.tensor_type().elem_type();

        ORT_RETURN_IF_ERROR(OverrideTypesHelper(input_type, input_tensor_elem_type, current_tensor_elem_type,
                                                override_types));

        if (utils::HasShape(optional_input_type.tensor_type())) {
          if (utils::HasShape(optional_current_type.tensor_type())) {
            ORT_RETURN_IF_ERROR(MergeShapeInfo(Name(), optional_input_type, optional_current_type, strict, logger));
          } else {
            *optional_current_type.mutable_tensor_type() = input_tensor_type;
          }
        }
      } else {
        // TODO: What is the plan for optional sequence tensors ?
        // Currently, we don't do anything for the generic sequence type
        // as seen below. This section needs an update if we choose to
        // change that in the future.
      }

      break;
    }
#endif

    case TypeProto::kSequenceType:
    case TypeProto::kMapType:
    case TypeProto::kOpaqueType:
    case TypeProto::VALUE_NOT_SET:
    default:
      break;
  }

  return Status::OK();
}

common::Status NodeArg::UpdateTypeAndShape(const NodeArg& node_arg, bool strict, bool override_types,
                                           const logging::Logger& logger) {
  auto status = Status::OK();

  if (utils::HasType(node_arg.node_arg_info_))
    status = UpdateTypeAndShape(node_arg.node_arg_info_.type(), strict, override_types, logger);

  return status;
}

void NodeArg::SetType(DataType p_type) {
  if (nullptr == p_type) {
    return;
  }

  type_ = p_type;
  *(node_arg_info_.mutable_type()) = DataTypeUtils::ToTypeProto(p_type);
}

#endif  // !defined(ORT_MINIMAL_BUILD)

#if !defined(ORT_MINIMAL_BUILD) || defined(ORT_EXTENDED_MINIMAL_BUILD)

void NodeArg::SetType(const TypeProto& type_proto) {
  type_ = DataTypeUtils::ToType(type_proto);
  *(node_arg_info_.mutable_type()) = type_proto;
}

#endif  // !defined(ORT_MINIMAL_BUILD) || defined(ORT_EXTENDED_MINIMAL_BUILD)

bool NodeArg::Exists() const noexcept {
  return exists_;
}

Node::EdgeEnd::EdgeEnd(const Node& node, int src_arg_index, int dst_arg_index) noexcept
    : node_(&node),
      src_arg_index_(src_arg_index),
      dst_arg_index_(dst_arg_index) {
}

Node::EdgeEnd::EdgeEnd(const Node& node) noexcept
    : EdgeEnd(node, INT_MAX, INT_MAX) {
}

Node::NodeConstIterator::NodeConstIterator(EdgeConstIterator p_iter) {
  m_iter = p_iter;
}

bool Node::NodeConstIterator::operator==(const NodeConstIterator& p_other) const {
  return m_iter == p_other.m_iter;
}

bool Node::NodeConstIterator::operator!=(const NodeConstIterator& p_other) const {
  return m_iter != p_other.m_iter;
}

void Node::NodeConstIterator::operator++() {
  ++m_iter;
}

void Node::NodeConstIterator::operator--() {
  --m_iter;
}

const Node& Node::NodeConstIterator::operator*() const {
  return (*m_iter).GetNode();
}

const Node* Node::NodeConstIterator::operator->() const {
  return &(operator*());
}

void Node::SetPriority(int priority) noexcept {
  priority_ = priority;
}

const std::filesystem::path& Node::ModelPath() const noexcept {
  return graph_->ModelPath();
}

#if !defined(ORT_MINIMAL_BUILD)

bool Node::CanBeInlined() const {
  if (func_body_ || func_template_)
    return true;
  if (!op_) return false;
  ONNX_NAMESPACE::FunctionProto function_proto;
  return TryGetFunctionProto(function_proto);
  // Note: We end up doing some redundant work, which can be eliminated if we cache
  // the constructed FunctionProto. Keeping the changes localized for now. A better
  // implementation would require some more invasive refactoring.
}

bool Node::TryGetFunctionProto(ONNX_NAMESPACE::FunctionProto& onnx_function_proto) const {
  if (func_template_) {
    onnx_function_proto = *func_template_->onnx_func_proto_;
    return true;
  } else if (op_) {
    auto get_opset_version = [op = op_](Graph* graph) -> std::optional<int> {
      if (op->domain() == kOnnxDomain) {
        const auto& domain_to_version = graph->DomainToVersionMap();
        const auto iter = domain_to_version.find(kOnnxDomain);
        if (iter != domain_to_version.cend()) {
          return iter->second;
        }
      }
      return {};
    };

    // Check if this node has a schema defined function proto.
    if (op_->HasContextDependentFunction()) {
      NodeProto node_proto;
      ToProto(node_proto, true);
      std::vector<TypeProto> input_types;
      for (size_t i = 0, n = InputDefs().size(); i < n; i++) {
        auto p_node_arg = InputDefs().at(i);
        if ((nullptr != p_node_arg) && p_node_arg->Exists()) {
          auto& type = *(p_node_arg->TypeAsProto());
          input_types.emplace_back(type);
        } else
          input_types.emplace_back();
      }

      auto requested_opset_version = get_opset_version(graph_);
      if (!requested_opset_version.has_value()) {
        requested_opset_version = SinceVersion();
      }
      ONNX_NAMESPACE::FunctionBodyBuildContextImpl function_body_ctx(node_proto, input_types);
      return op_->BuildContextDependentFunction(function_body_ctx, onnx_function_proto, *requested_opset_version);
    } else if (op_->HasFunction()) {
      const FunctionProto* function_ptr = nullptr;
      // We need to get a function-body suitable for the ONNX opset used by the model.
      // The first-parameter to GetFunction needs to be the ONNX opset used by the model.
      // Unfortunately, ONNX's function-registration code uses the function's since-version
      // as the default-version, which is incorrect in the case of functions belonging to
      // non-onnx domains, like MSDOMAIN.

      auto requested_opset_version = get_opset_version(graph_);
      if (requested_opset_version.has_value()) {
        function_ptr = op_->GetFunction(*requested_opset_version, true);
      } else {
        function_ptr = op_->GetFunction(SinceVersion(), false);
      }

      if (function_ptr != nullptr) {
        onnx_function_proto = *function_ptr;
        return true;
      }
    }
  }
  return false;
}

void Node::SetFunctionTemplate(const FunctionTemplate& func_template) {
  op_ = func_template.op_schema_.get();
  since_version_ = op_->since_version();
  func_template_ = &func_template;
}

void Node::ToProto(NodeProto& proto, bool update_subgraphs) const {
  proto.set_name(name_);
  proto.set_op_type(op_type_);

  if (!domain_.empty())
    proto.set_domain(domain_);

  if (!description_.empty())
    proto.set_doc_string(description_);

  // Checks an attribute was not removed.
  if (!can_be_saved_) {
    ORT_THROW("Removable attributes were removed before the conversion is started.");
  }

  // Set attributes.
  proto.clear_attribute();
  for (const auto& attribute : attributes_) {
    const gsl::not_null<AttributeProto*> attr{proto.add_attribute()};
    *attr = attribute.second;  // copy
    if (update_subgraphs && attr->has_g()) {
      attr->clear_g();
      *attr->mutable_g() = attr_to_subgraph_map_.find(attribute.first)->second->ToGraphProto();
    }
  }

  // Set inputs' definitions.
  proto.clear_input();
  for (auto& input_def : definitions_.input_defs) {
    proto.add_input(input_def->Name());
  }

  // Set outputs' definitions.
  proto.clear_output();
  for (auto& output_def : definitions_.output_defs) {
    proto.add_output(output_def->Name());
  }
}

Status Node::SaveToOrtFormat(flatbuffers::FlatBufferBuilder& builder,
                             flatbuffers::Offset<fbs::Node>& fbs_node) const {
  // if type is Primitive it's an ONNX function and currently we have kernel implementations for all those
  if (func_body_ != nullptr && node_type_ != Type::Primitive) {
    return ORT_MAKE_STATUS(ONNXRUNTIME, FAIL, "Serialization of fused function body is not currently supported, ",
                           "Node [", name_, "] op_type [", op_type_, "]");
  }

  auto GetNodeArgsOrtFormat = [&builder](const std::vector<NodeArg*>& src) {
    std::vector<flatbuffers::Offset<flatbuffers::String>> node_args(src.size());
    std::transform(src.cbegin(), src.cend(), node_args.begin(),
                   [&builder](const NodeArg* nodearg) {
                     // NodeArg's name will be used by multiple places, create shared string
                     return builder.CreateSharedString(nodearg->Name());
                   });
    return builder.CreateVector(node_args);
  };

  auto name = builder.CreateString(name_);
  auto doc_string = builder.CreateString(description_);
  auto domain = builder.CreateSharedString(domain_);
  auto op_type = builder.CreateSharedString(op_type_);
  auto ep = builder.CreateSharedString(execution_provider_type_);
  auto inputs = GetNodeArgsOrtFormat(definitions_.input_defs);
  auto outputs = GetNodeArgsOrtFormat(definitions_.output_defs);
  auto input_arg_counts = builder.CreateVector(definitions_.input_arg_count);
  auto implicit_inputs = GetNodeArgsOrtFormat(definitions_.implicit_input_defs);

  // Checks an attribute was not removed.
  if (!can_be_saved_) {
    return ORT_MAKE_STATUS(ONNXRUNTIME, FAIL, "Removable attributes were removed before the node is saved.");
  }

  // Node attributes
  std::vector<flatbuffers::Offset<fbs::Attribute>> attributes_vec;
  attributes_vec.reserve(attributes_.size());
  for (const auto& entry : attributes_) {
    const auto& attr_name = entry.first;
    const auto& attr_proto = entry.second;
    flatbuffers::Offset<fbs::Attribute> fbs_attr;
    Graph* subgraph = nullptr;
    if (attr_proto.has_g()) {
      const auto it = attr_to_subgraph_map_.find(attr_name);
      ORT_RETURN_IF_NOT(it != attr_to_subgraph_map_.cend(),
                        "Node [", name_, "] op_type [", op_type_, "] ", "does not have the graph for key ", attr_name);
      subgraph = it->second;
    }
    ORT_RETURN_IF_ERROR(
        fbs::utils::SaveAttributeOrtFormat(builder, attr_proto, fbs_attr, ModelPath(), subgraph));
    attributes_vec.push_back(fbs_attr);
  }
  auto attributes = builder.CreateVector(attributes_vec);

  fbs::NodeBuilder nb(builder);
  nb.add_name(name);
  nb.add_doc_string(doc_string);
  nb.add_domain(domain);
  nb.add_since_version(since_version_);
  nb.add_index(narrow<uint32_t>(index_));
  nb.add_op_type(op_type);
  nb.add_type(static_cast<fbs::NodeType>(node_type_));
  nb.add_execution_provider_type(ep);
  nb.add_inputs(inputs);
  nb.add_outputs(outputs);
  nb.add_attributes(attributes);
  nb.add_input_arg_counts(input_arg_counts);
  nb.add_implicit_inputs(implicit_inputs);
  fbs_node = nb.Finish();
  return Status::OK();
}

flatbuffers::Offset<fbs::NodeEdge> Node::SaveEdgesToOrtFormat(flatbuffers::FlatBufferBuilder& builder) const {
  auto get_edges = [](const EdgeSet& edge_set) {
    std::vector<fbs::EdgeEnd> edges;
    edges.reserve(edge_set.size());
    for (const auto& edge : edge_set)
      edges.push_back(fbs::EdgeEnd(narrow<uint32_t>(edge.GetNode().Index()),
                                   edge.GetSrcArgIndex(), edge.GetDstArgIndex()));

    return edges;
  };

  const auto input_edges = get_edges(relationships_.input_edges);
  const auto output_edges = get_edges(relationships_.output_edges);
  return fbs::CreateNodeEdgeDirect(builder, narrow<uint32_t>(index_), &input_edges, &output_edges);
}

#endif  // !defined(ORT_MINIMAL_BUILD)

Status Node::LoadFromOrtFormat(const onnxruntime::fbs::Node& fbs_node, Graph& graph,
                               const OrtFormatLoadOptions& load_options,
                               const logging::Logger& logger, std::unique_ptr<Node>& node) {
  node = std::make_unique<Node>(fbs_node.index(), graph);
  return node->LoadFromOrtFormat(fbs_node, load_options, logger);
}

Status Node::LoadFromOrtFormat(const onnxruntime::fbs::Node& fbs_node,
                               const OrtFormatLoadOptions& load_options,
                               const logging::Logger& logger) {
  auto LoadNodeArgsFromOrtFormat =
      [&](const flatbuffers::Vector<flatbuffers::Offset<flatbuffers::String>>* fbs_node_arg_names,
          std::vector<NodeArg*>& node_args,
          bool check_parent_graph = false) -> Status {
    ORT_RETURN_IF(nullptr == fbs_node_arg_names, "fbs_node_arg_names cannot be null");
    node_args.reserve(fbs_node_arg_names->size());
    for (const auto* node_arg_name : *fbs_node_arg_names) {
      ORT_RETURN_IF(nullptr == node_arg_name, "node_arg_name cannot be null");
      auto* node_arg = check_parent_graph ? graph_->GetNodeArgIncludingParentGraphs(node_arg_name->str())
                                          : graph_->GetNodeArg(node_arg_name->str());
      ORT_RETURN_IF(nullptr == node_arg, "LoadNodeArgsFromOrtFormat: Node [", name_, "] op_type [", op_type_,
                    "], could not find NodeArg ", node_arg_name->str());
      node_args.push_back(node_arg);
    }
    return Status::OK();
  };

  // index_ was set in the ctor of this Node instance
  fbs::utils::LoadStringFromOrtFormat(name_, fbs_node.name());
  fbs::utils::LoadStringFromOrtFormat(description_, fbs_node.doc_string());
  fbs::utils::LoadStringFromOrtFormat(domain_, fbs_node.domain());
  since_version_ = fbs_node.since_version();
  fbs::utils::LoadStringFromOrtFormat(op_type_, fbs_node.op_type());
  node_type_ = static_cast<Node::Type>(fbs_node.type());
  // we skip populating the saved EP here
  // the node will be assigned to an EP by the ORT format model-specific graph partitioning
  // fbs::utils::LoadStringFromOrtFormat(execution_provider_type_, fbs_node.execution_provider_type());
  ORT_RETURN_IF_ERROR(LoadNodeArgsFromOrtFormat(fbs_node.inputs(), definitions_.input_defs));

  // attributes
  auto fbs_attributes = fbs_node.attributes();
  if (fbs_attributes) {
    for (const auto* fbs_attr : *fbs_attributes) {
      ORT_RETURN_IF(nullptr == fbs_attr, "fbs_attr cannot be null");
      AttributeProto attr_proto;
      std::unique_ptr<Graph> subgraph;
      ORT_RETURN_IF_ERROR(
          fbs::utils::LoadAttributeOrtFormat(*fbs_attr, attr_proto, subgraph, *graph_, *this, load_options, logger));

      // If we have a sub graph in this attributes, it will be loaded into subgraph ptr
      // while the attribute proto contains the sub graph will have the empty g() field
      if (attr_proto.type() == AttributeProto_AttributeType_GRAPH) {
        ORT_RETURN_IF_NOT(subgraph, "Serialization error. Graph attribute was serialized without Graph instance");
        attr_to_subgraph_map_.emplace(attr_proto.name(), gsl::not_null<Graph*>(subgraph.get()));
        subgraphs_.push_back(std::move(subgraph));
      }

      AddAttributeProto(std::move(attr_proto));
    }
  }

  ORT_RETURN_IF_ERROR(LoadNodeArgsFromOrtFormat(fbs_node.implicit_inputs(), definitions_.implicit_input_defs,
                                                /* check parent graphs */ true));

  {  // input_arg_counts
    auto fbs_input_arg_counts = fbs_node.input_arg_counts();
    ORT_RETURN_IF(nullptr == fbs_input_arg_counts, "Node::LoadFromOrtFormat, input_arg_counts is missing");
    auto& input_arg_count = definitions_.input_arg_count;
    input_arg_count.reserve(fbs_input_arg_counts->size());
    input_arg_count.insert(input_arg_count.begin(), fbs_input_arg_counts->cbegin(), fbs_input_arg_counts->cend());
  }

  ORT_RETURN_IF_ERROR(LoadNodeArgsFromOrtFormat(fbs_node.outputs(), definitions_.output_defs));

  return Status::OK();
}

Status Node::LoadEdgesFromOrtFormat(const onnxruntime::fbs::NodeEdge& fbs_node_edges,
                                    const Graph& graph) {
  ORT_RETURN_IF(fbs_node_edges.node_index() != index_,
                "input index: ", fbs_node_edges.node_index(), " is not the same as this node's index:", index_);

  auto add_edges = [&graph](const flatbuffers::Vector<const onnxruntime::fbs::EdgeEnd*>* fbs_edges,
                            EdgeSet& edge_set, const std::string& dst_name) -> Status {
    if (fbs_edges) {
      for (const auto* fbs_edge : *fbs_edges) {
        ORT_RETURN_IF(nullptr == fbs_edge, "Node::LoadEdgesFromOrtFormat, edge is missing for ", dst_name);
        edge_set.emplace(*graph.GetNode(fbs_edge->node_index()), fbs_edge->src_arg_index(), fbs_edge->dst_arg_index());
      }
    }
    return Status::OK();
  };

  ORT_RETURN_IF_ERROR(add_edges(fbs_node_edges.input_edges(), relationships_.input_edges, "input edges"));
  ORT_RETURN_IF_ERROR(add_edges(fbs_node_edges.output_edges(), relationships_.output_edges, "output edges"));

  return Status::OK();
}

#if !defined(ORT_MINIMAL_BUILD) || defined(ORT_EXTENDED_MINIMAL_BUILD) || defined(ORT_MINIMAL_BUILD_CUSTOM_OPS)
void Node::Init(std::string_view name,
                std::string_view op_type,
                std::string_view description,
                gsl::span<NodeArg* const> input_args,
                gsl::span<NodeArg* const> output_args,
                const NodeAttributes* attributes,
                std::string_view domain) {
  name_ = name;
  op_type_ = op_type;
  description_ = description;
  definitions_.input_defs.assign(input_args.begin(), input_args.end());
  definitions_.output_defs.assign(output_args.begin(), output_args.end());
  domain_ = domain;
  can_be_saved_ = true;
  priority_ = 0;
  if (kOnnxDomainAlias == domain_) {
    domain_ = kOnnxDomain;
  }

  // Set each arg count as 1 by default.
  // It could be adjusted when resolving the node with its operator
  // information.
  definitions_.input_arg_count.assign(input_args.size(), 1);

  if (attributes) {
    attributes_ = *attributes;

    for (auto& name_to_attr : attributes_) {
      if (utils::HasGraph(name_to_attr.second)) {
#if !defined(ORT_MINIMAL_BUILD)
        CreateSubgraph(name_to_attr.first);
#else
        ORT_THROW("Creating node with a subgraph via AddNode is not supported in this build.");
#endif
      }
    }
  }
}
void Node::Init(std::string_view name,
                std::string_view op_type,
                std::string_view description,
                gsl::span<NodeArg* const> input_args,
                gsl::span<NodeArg* const> output_args,
                NodeAttributes&& attributes,
                std::string_view domain) {
  name_ = name;
  op_type_ = op_type;
  description_ = description;
  definitions_.input_defs.assign(input_args.begin(), input_args.end());
  definitions_.output_defs.assign(output_args.begin(), output_args.end());
  domain_ = domain;
  can_be_saved_ = true;
  priority_ = 0;
  if (kOnnxDomainAlias == domain_) {
    domain_ = kOnnxDomain;
  }

  // Set each arg count as 1 by default.
  // It could be adjusted when resolving the node with its operator
  // information.
  definitions_.input_arg_count.assign(input_args.size(), 1);

  attributes_ = std::move(attributes);

  for (auto& name_to_attr : attributes_) {
    if (utils::HasGraph(name_to_attr.second)) {
#if !defined(ORT_MINIMAL_BUILD)
      CreateSubgraph(name_to_attr.first);
#else
      ORT_THROW("Creating node with a subgraph via AddNode is not supported in this build.");
#endif
    }
  }
}
#endif  // !defined(ORT_MINIMAL_BUILD) || defined(ORT_EXTENDED_MINIMAL_BUILD) || defined(ORT_MINIMAL_BUILD_CUSTOM_OPS)

#if !defined(ORT_MINIMAL_BUILD) || defined(ORT_EXTENDED_MINIMAL_BUILD)
Node::Definitions& Node::MutableDefinitions() noexcept {
  // someone fetching these is going to change something
  graph_->SetGraphResolveNeeded();
  graph_->SetGraphProtoSyncNeeded();
  return definitions_;
}

Node::Relationships& Node::MutableRelationships() noexcept {
  // someone fetching these is going to change something
  graph_->SetGraphResolveNeeded();
  graph_->SetGraphProtoSyncNeeded();
  return relationships_;
}
#endif  // !defined(ORT_MINIMAL_BUILD) || defined(ORT_EXTENDED_MINIMAL_BUILD)

#if !defined(ORT_MINIMAL_BUILD)
void Node::CreateSubgraph(const std::string& attr_name) {
  auto attr = attributes_.find(attr_name);

  if (attr != attributes_.cend() && utils::HasGraph(attr->second)) {
    GraphProto& mutable_graph = *attr->second.mutable_g();
    std::unique_ptr<Graph> subgraph = std::make_unique<Graph>(*graph_, *this, mutable_graph);
    attr_to_subgraph_map_.insert({std::string(attr_name), gsl::not_null<Graph*>{subgraph.get()}});
    subgraphs_.emplace_back(std::move(subgraph));
  }
}

#endif  // !defined(ORT_MINIMAL_BUILD)

void Node::AddAttributeProto(AttributeProto value) {
  utils::SetNodeAttribute(std::move(value), attributes_);
  if (graph_) {
    graph_->SetGraphResolveNeeded();
    graph_->SetGraphProtoSyncNeeded();
  }
}

#define ADD_ATTR_SINGLE_IMPL(Type)                                                   \
  void Node::AddAttribute(std::string attr_name, Type value) {                       \
    AttributeProto a = utils::MakeAttribute(std::move(attr_name), std::move(value)); \
    AddAttributeProto(std::move(a));                                                 \
  }

#define ADD_ATTR_LIST_IMPL(Type)                                                 \
  void Node::AddAttribute(std::string attr_name, gsl::span<const Type> values) { \
    AttributeProto a = utils::MakeAttribute(std::move(attr_name), values);       \
    AddAttributeProto(std::move(a));                                             \
  }

#define ADD_ATTR_IMPLS(Type) \
  ADD_ATTR_SINGLE_IMPL(Type) \
  ADD_ATTR_LIST_IMPL(Type)

ADD_ATTR_IMPLS(int64_t)
ADD_ATTR_IMPLS(float)
ADD_ATTR_IMPLS(std::string)
ADD_ATTR_IMPLS(TensorProto)
#if !defined(DISABLE_SPARSE_TENSORS)
ADD_ATTR_IMPLS(SparseTensorProto)
#endif
ADD_ATTR_IMPLS(TypeProto)

#undef ADD_ATTR_SINGLE_IMPL
#undef ADD_ATTR_LIST_IMPL
#undef ADD_ATTR_IMPLS

void Node::AddAttribute(std::string attr_name, GraphProto value) {
  // Do not move attr_name as it is needed below
  AttributeProto a = utils::MakeAttribute(attr_name, std::move(value));
  AddAttributeProto(std::move(a));

#if !defined(ORT_MINIMAL_BUILD)
  // subgraph is created via deserialization and not here in a minimal build
  CreateSubgraph(attr_name);
#endif
};

#if !defined(ORT_MINIMAL_BUILD) || defined(ORT_EXTENDED_MINIMAL_BUILD)
bool Node::ClearAttribute(const std::string& attr_name) {
  graph_->SetGraphResolveNeeded();
  graph_->SetGraphProtoSyncNeeded();
  return attributes_.erase(attr_name) > 0;
}

#endif  // !defined(ORT_MINIMAL_BUILD) || defined(ORT_EXTENDED_MINIMAL_BUILD)

int Node::PruneRemovableAttributes(gsl::span<const std::string> removable_attributes) {
  graph_->SetGraphResolveNeeded();
  graph_->SetGraphProtoSyncNeeded();
  int n_removed = 0;
  for (const auto& name : removable_attributes) {
    n_removed += static_cast<int>(attributes_.erase(name));
  }
  can_be_saved_ = can_be_saved_ && n_removed == 0;
  return n_removed;
}

#if !defined(ORT_MINIMAL_BUILD)
Status Node::UpdateInputArgCount() {
  // The node refers to a primitive operator.
  // Infer and verify node input arg type information.
  int total_arg_count = std::accumulate(definitions_.input_arg_count.cbegin(),
                                        definitions_.input_arg_count.cend(), 0);

  if (total_arg_count < 0 || static_cast<size_t>(total_arg_count) != definitions_.input_defs.size()) {
    return ORT_MAKE_STATUS(ONNXRUNTIME, FAIL,
                           "This is an invalid model. "
                           "The sum of input arg count is not equal to size of input defs in node (",
                           name_, ")");
  }

  // op_ is always valid when this is called
  const ONNX_NAMESPACE::OpSchema& op = *Op();

  // Verify size of node arg count is same as input number in
  // operator definition.
  if (op.inputs().size() != definitions_.input_arg_count.size()) {
    // Adjust input arg count array with op definition
    // The adjustment will work as below,
    // In total, there're <total_arg_count> inputs, which
    // will be split as <1, 1, 1, 1, ... 1, x> or
    // <1, 1, 1, 1, ...1, 0, 0, ...0>. The final input
    // arg count array's element number will be the same
    // as op definition, and the sum of all elements will
    // be equal to <total_arg_count>.
    auto& input_arg_count = definitions_.input_arg_count;
    input_arg_count.clear();
    size_t m = 0;
    auto arg_count_left = total_arg_count;

    if (!op.inputs().empty()) {
      for (; m < op.inputs().size() - 1; ++m) {
        if (arg_count_left > 0) {
          input_arg_count.push_back(1);
          arg_count_left--;
        } else {
          input_arg_count.push_back(0);
        }
      }
    }

    // Set the arg count for the last input formal parameter.
    // NOTE: in the case that there's no .input(...) defined
    // in op schema, all input args will be fed as one input
    // of the operator.
    input_arg_count.push_back(arg_count_left);

    graph_->SetGraphResolveNeeded();
    graph_->SetGraphProtoSyncNeeded();
  }

  return Status::OK();
}

Graph* Node::GetMutableGraphAttribute(const std::string& attr_name) {
  Graph* subgraph = nullptr;

  const auto& entry = attr_to_subgraph_map_.find(attr_name);
  if (entry != attr_to_subgraph_map_.cend()) {
    subgraph = entry->second;
  }

  return subgraph;
}

const Graph* Node::GetGraphAttribute(const std::string& attr_name) const {
  return const_cast<Node*>(this)->GetMutableGraphAttribute(attr_name);
}

void Node::ReplaceDefs(const std::map<const onnxruntime::NodeArg*, onnxruntime::NodeArg*>& replacements) {
  std::vector<std::vector<NodeArg*>*> all_defs = {&definitions_.input_defs, &definitions_.output_defs};

  for (auto pair : replacements)
    for (auto* defs : all_defs)
      for (auto& def : *defs)
        if (def == pair.first)
          def = pair.second;
}

#endif  // !defined(ORT_MINIMAL_BUILD)

std::vector<gsl::not_null<const Graph*>> Node::GetSubgraphs() const {
  std::vector<gsl::not_null<const Graph*>> subgraphs;
  subgraphs.reserve(attr_to_subgraph_map_.size());
  using value_type = std::unordered_map<std::string, gsl::not_null<Graph*>>::value_type;
  std::transform(attr_to_subgraph_map_.cbegin(), attr_to_subgraph_map_.cend(), std::back_inserter(subgraphs),
                 [](const value_type& entry) { return entry.second; });

  return subgraphs;
}

std::unordered_map<std::string, gsl::not_null<const Graph*>> Node::GetAttributeNameToSubgraphMap() const {
  std::unordered_map<std::string, gsl::not_null<const Graph*>> attr_to_subgraphs;
  for (auto& entry : attr_to_subgraph_map_) {
    attr_to_subgraphs.insert({entry.first, entry.second});
  }
  return attr_to_subgraphs;
}

void Node::ForEachDef(std::function<void(const onnxruntime::NodeArg&, bool is_input)> func,
                      bool include_missing_optional_defs) const {
  for (const auto* arg : InputDefs()) {
    if (include_missing_optional_defs || arg->Exists())
      func(*arg, true);
  }

  for (const auto* arg : ImplicitInputDefs()) {
    if (include_missing_optional_defs || arg->Exists())
      func(*arg, true);
  }

  for (const auto* arg : OutputDefs()) {
    if (include_missing_optional_defs || arg->Exists())
      func(*arg, false);
  }
};

// Constructor: Given a <GraphProto> loaded from model file, construct
// a <Graph> object and Resolve() it.
// Status Graph::LoadGraph(const GraphProto& graph_proto,
//                        const std::unordered_map<std::string, int>& domain_to_version,
//                        Version ir_version,
//                        std::unique_ptr<Graph>& new_graph) {
//  // create instance. need to call private ctor so can't use make_unique
//  GSL_SUPPRESS(r.11)
//  new_graph.reset(new Graph(nullptr, &graph_proto, domain_to_version, ir_version));
//
//  // as we just loaded from file we want to fully initialize/Resolve, but not let that change
//  // the proto sync flag
//  ResolveOptions options;
//  options.no_proto_sync_required = true;
//  auto status = new_graph->Resolve(options);
//  return status;
//}
using google::protobuf::RepeatedPtrField;

#if !defined(ORT_MINIMAL_BUILD)

Graph::Graph(const Model& owning_model,
             GraphProto* graph_proto,
             const std::unordered_map<std::string, int>& domain_to_version,
             Version ir_version,
             IOnnxRuntimeOpSchemaCollectionPtr schema_registry,
             const logging::Logger& logger,
             bool strict_shape_type_inference)
    : Graph(owning_model, graph_proto, domain_to_version, ir_version,
            schema_registry, nullptr, nullptr, logger, strict_shape_type_inference) {}

Graph::Graph(const Model& owning_model,
             GraphProto* graph_proto, const std::unordered_map<std::string, int>& domain_to_version, Version ir_version,
             IOnnxRuntimeOpSchemaCollectionPtr schema_registry, Graph* parent_graph, const Node* parent_node,
             const logging::Logger& logger,
             bool strict_shape_type_inference)
    : owning_model_(owning_model),
      graph_proto_(graph_proto),
#if !defined(ORT_MINIMAL_BUILD) || defined(ORT_EXTENDED_MINIMAL_BUILD)
      runtime_optimizations_ptr_(std::make_unique<RuntimeOptimizationRecordContainer>()),
      runtime_optimizations_(*runtime_optimizations_ptr_),
#endif
      schema_registry_(schema_registry),
      graph_resolve_needed_(true),
      domain_to_version_(domain_to_version),
      ir_version_(ir_version),
      parent_graph_(parent_graph),
      parent_node_(parent_node),
      logger_(logger),
      strict_shape_type_inference_(strict_shape_type_inference),
      is_loaded_from_model_file_(GraphLoadedFromModelFile(graph_proto_)) {
  ORT_ENFORCE(graph_proto != nullptr, "graph_proto cannot be null");
  ArgNameToTypeMap name_to_type_map;
  const auto& model_path = ModelPath();

  // If the tensor proto data is large enough, externalize it and replace with a tensor_proto
  // with external data reference pointing to an OrtValue, otherwise do nothing.
  auto put_data_maybe_in_memory = [this, &model_path](ONNX_NAMESPACE::TensorProto& tensor_proto) {
    size_t size_in_bytes = 0;
    ORT_THROW_IF_ERROR(utils::GetSizeInBytesFromTensorProto<0>(tensor_proto, &size_in_bytes));
    if (size_in_bytes > utils::kSmallTensorExternalDataThreshold) {
      OrtValue ort_value;
      ORT_THROW_IF_ERROR(utils::TensorProtoToOrtValue(Env::Default(), model_path, tensor_proto,
                                                      CPUAllocator::DefaultInstance(), ort_value));
      constexpr const bool use_tensor_buffer_true = true;
      auto tensor_proto_to_add = utils::TensorToTensorProto(ort_value.Get<Tensor>(), tensor_proto.name(),
                                                            use_tensor_buffer_true);
      assert(ort_value.IsAllocated());
<<<<<<< HEAD
      ortvalue_initializers_.insert_or_assign(tensor_proto_to_add.name(), std::move(ort_value));
=======
      auto ins_result = ortvalue_initializers_.insert_or_assign(tensor_proto_to_add.name(), std::move(ort_value));
      ORT_ENFORCE(ins_result.second, "Unexpected duplicate insert or assign OrtValue for tensor: ", tensor_proto_to_add.name(),
                  " in the initializer list.");
>>>>>>> d9b127ce
      tensor_proto = std::move(tensor_proto_to_add);
    }
  };

  // Process 'Constant' nodes
  // Put the 'TensorProto' stored in the 'Constant' nodes attribute into the graphs initializer list
  for (auto& node : graph_proto_->node()) {
    if (node.op_type() != kConstant) {
      continue;
    }

    const gsl::not_null<TensorProto*> tensor{graph_proto_->add_initializer()};
    ORT_THROW_IF_ERROR(utils::ConstantNodeProtoToTensorProto(node, model_path, *tensor));
    if constexpr (endian::native != endian::little) {
      const AttributeProto& attrib = node.attribute(0);
      if (attrib.type() == AttributeProto_AttributeType_SPARSE_TENSOR) {
        const TensorProto& sparse_values = node.attribute(0).sparse_tensor().values();
        if ((!(sparse_values.has_raw_data())) && utils::HasRawData(*tensor)) {
          onnxruntime::utils::ConvertRawDataInTensorProto(*tensor);
        }
      }
    }

    put_data_maybe_in_memory(*tensor);

    // Ensure initializers are also graph inputs.
    if (ir_version_ < 4) {
      TypeProto t{utils::TypeProtoFromTensorProto(*tensor)};
      const NodeArg& node_arg = GetOrCreateNodeArg(tensor->name(), &t);
      *(graph_proto_->add_input()) = node_arg.ToProto();
    }
#if !defined(DISABLE_SPARSE_TENSORS)
    if (node.attribute(0).type() == AttributeProto_AttributeType_SPARSE_TENSOR) {
      auto p = sparse_tensor_names_.emplace(tensor->name());
      ORT_ENFORCE(p.second, "Duplicate constant node sparse initializer name: '", tensor->name(),
                  "' Model is invalid.");
    }
#endif
  }

  if (owning_model_.IsLoadCancellationFlagSet()) {
    ORT_THROW_WITH_CATEGORY_AND_CODE(ONNXRUNTIME, MODEL_LOAD_CANCELED, "Graph loading canceled due to user request.");
  }

  // Remove constant nodes as they're replaced with initializers above.
  const gsl::not_null<RepeatedPtrField<NodeProto>*> graph_mutable_nodes{graph_proto_->mutable_node()};
  graph_mutable_nodes->erase(
      std::remove_if(graph_mutable_nodes->begin(), graph_mutable_nodes->end(),
                     [](NodeProto& p) {
                       return (p.op_type() == kConstant);
                     }),
      graph_mutable_nodes->end());

#if !defined(DISABLE_SPARSE_TENSORS)
  // For now we convert sparse_intializer to dense tensors
  // since there are currently no supported ops that consume sparse
  // initializers directly. We remove them from graph_proto. We will reconstitute them
  // when saving to ORT format to save space on disk.
  if (graph_proto_->sparse_initializer_size() > 0) {
    for (const auto& sparse_tensor : graph_proto_->sparse_initializer()) {
      ORT_ENFORCE(utils::HasName(sparse_tensor), "Sparse initializer must have a name. This model is invalid");
      const gsl::not_null<TensorProto*> tensor{graph_proto_->add_initializer()};
      auto status = utils::SparseTensorProtoToDenseTensorProto(sparse_tensor, model_path, *tensor);
      ORT_ENFORCE(status.IsOK(), status.ToString());
      auto p = sparse_tensor_names_.emplace(tensor->name());
      ORT_ENFORCE(p.second, "Duplicate sparse_tensor_initializer: '", tensor->name(), "' Model is invalid.");
    }

    // Remove sparse_initializers from protobuf to save memory as they are converted to dense now
    graph_proto_->mutable_sparse_initializer()->Clear();
#if GOOGLE_PROTOBUF_VERSION < 5026000
    const int sparse_num_cleared = graph_proto_->sparse_initializer().ClearedCount();
    for (int i = 0; i < sparse_num_cleared; ++i) {
      delete graph_proto_->mutable_sparse_initializer()->ReleaseCleared();
    }
#endif
  }
#endif

  // Collect all node arg name, type, shape information in the graph.
  // type/shape information will be assigned to each node arg when going
  // thru all nodes later.

  // process graph inputs first as we want the type/shape from them to be preferred if a graph input
  // has a matching initializer
  for (auto& graph_input : graph_proto_->input()) {
    if (utils::HasName(graph_input)) {
      if (utils::HasType(graph_input)) {
        name_to_type_map[graph_input.name()] = graph_input.type();
        GetOrCreateNodeArg(graph_input.name(), &graph_input.type());
      } else {
        // subgraph inputs can have type inferred later. need to create a NodeArg in case this input is only used in
        // a nested subgraph (a NodeArg won't be added by AddNode for the nodes in this subgraph)
        if (IsSubgraph()) {
          GetOrCreateNodeArg(graph_input.name(), nullptr);
        }
      }
    }
  }

  // Copy initial tensors to a map.
  for (int i = 0, lim = graph_proto_->initializer_size(); i < lim; ++i) {
    auto& tensor = *graph_proto_->mutable_initializer(i);
    // If data is on disk, it will be loaded either by optimizers
    // or during session state finalization.
    // If data is already in memory, do nothing.
    if (!utils::HasExternalData(tensor)) {
      const bool is_sparse = sparse_tensor_names_.count(tensor.name());
      if (is_sparse) {
        sparse_tensor_names_.erase(tensor.name());
      }
      put_data_maybe_in_memory(tensor);
      if (is_sparse) {
        sparse_tensor_names_.emplace(tensor.name());
      }
    }

    auto p = name_to_initial_tensor_.emplace(tensor.name(), &tensor);
    if (!p.second) {
      LOGS(logger_, WARNING) << "Duplicate initializer (dense, sparse or ConstantNode): '" << tensor.name()
                             << "' the model will use the latest encountered initializer"
                             << ". Please, fix your model.";
      p.first->second = &tensor;
    }

    NodeArg* matching_graph_input = GetNodeArg(tensor.name());
    TypeProto t{utils::TypeProtoFromTensorProto(tensor)};

    if (!utils::HasElemType(t.tensor_type())) {
      ORT_THROW("This is an invalid model. Tensor does not have type information.");
    }

    if (utils::HasDataType(tensor) && (tensor.data_type() < TensorProto_DataType_DataType_ARRAYSIZE)) {
      weight_data_type_freq_[tensor.data_type()]++;
    }

    if (ir_version_ < 4) {
      // initializers can have matching graph inputs but are treated as constant,
      // so we prefer the shape from the initializer
      name_to_type_map[tensor.name()] = t;
      if (matching_graph_input != nullptr) {
        ORT_THROW_IF_ERROR(matching_graph_input->UpdateTypeAndShape(t, true, false, logger));
      }
    } else {
      // v4 and later allows a constant initializer with no matching graph input. create a NodeArg for these.
      // otherwise we prefer the shape from the graph input so leave matching_graph_input as is.
      if (matching_graph_input == nullptr) {
        name_to_type_map[tensor.name()] = t;
        ORT_IGNORE_RETURN_VALUE(GetOrCreateNodeArg(tensor.name(), &t));
      } else {
        LOGS(logger_, WARNING) << "Initializer " << tensor.name()
                               << " appears in graph inputs and will not be treated as constant value/weight. "
                               << "This may prevent some of the graph optimizations, like const folding. "
                               << "Move it out of graph inputs if there is no need to override it, "
                               << "by either re-generating the model with latest exporter/converter "
                               << "or with the tool onnxruntime/tools/python/remove_initializer_from_input.py.";
      }
    }
  }

  if (owning_model_.IsLoadCancellationFlagSet()) {
    ORT_THROW_WITH_CATEGORY_AND_CODE(ONNXRUNTIME, MODEL_LOAD_CANCELED, "Graph loading canceled due to user request.");
  }

  for (auto& graph_output : graph_proto_->output()) {
    if (utils::HasName(graph_output) && utils::HasType(graph_output)) {
      auto& name = graph_output.name();
      name_to_type_map[name] = graph_output.type();
      // always create NodeArg for graph output, in case it's from initializer
      GetOrCreateNodeArg(name, &graph_output.type());
    }
  }

  for (auto& node_arg : graph_proto_->value_info()) {
    if (utils::HasName(node_arg) && utils::HasType(node_arg)) {
      if (node_arg.name().size() > 0) {
        name_to_type_map[node_arg.name()] = node_arg.type();
      }
    }
  }

  for (const auto& node_proto : graph_proto_->node()) {
    AddNode(node_proto, name_to_type_map);
  }

  if (is_loaded_from_model_file_) {
    InitializeStateFromModelFileGraphProto();
  }
}

Graph::Graph(Graph& parent_graph, const Node& parent_node, ONNX_NAMESPACE::GraphProto& subgraph_proto)
    : Graph(parent_graph.owning_model_,
            &subgraph_proto,
            parent_graph.DomainToVersionMap(), parent_graph.IrVersion(), parent_graph.schema_registry_,
            &parent_graph,
            &parent_node,
            parent_graph.logger_,
            parent_graph.strict_shape_type_inference_) {
}

Graph::Graph(const Model& owning_model,
             IOnnxRuntimeOpSchemaCollectionPtr schema_registry,
             ONNX_NAMESPACE::GraphProto& subgraph_proto,
             const std::unordered_map<std::string, int>& domain_version_map,
             const logging::Logger& logger,
             bool strict_shape_type_inference)
    : Graph(owning_model,
            &subgraph_proto,
            domain_version_map,
            owning_model.IrVersion(),
            schema_registry,
            nullptr,
            nullptr,
            logger,
            strict_shape_type_inference) {
}

void Graph::InitializeStateFromModelFileGraphProto() {
  ORT_ENFORCE(
      graph_inputs_excluding_initializers_.empty() && graph_inputs_including_initializers_.empty() &&
          value_info_.empty() && graph_outputs_.empty(),
      "Graph state to be loaded into must be empty.");

  // Name to NodeArg mapping of all graph initializers.
  InlinedHashMap<std::string, const NodeArg*> graph_initializers;
  graph_initializers.reserve(graph_proto_->initializer_size());
  for (auto& initializer : graph_proto_->initializer()) {
    auto& initializer_name = initializer.name();
    auto initializer_arg = GetNodeArg(initializer_name);
    graph_initializers.insert({initializer_name, initializer_arg});
  }

  // Name to NodeArg mapping of all graph inputs.
  InlinedHashMap<std::string, const NodeArg*> graph_inputs;
  graph_inputs.reserve(graph_proto_->input_size());

  // Set graph inputs.
  // <graph_inputs_including_initializers_> contains inputs exactly specified in proto.
  // <graph_inputs_excluding_initializers_> contains inputs without default value (specified as initializer).
  for (auto& graph_input : graph_proto_->input()) {
    auto& name = graph_input.name();
    const auto* node_arg = GetNodeArg(name);
    ORT_ENFORCE(node_arg, "Graph ctor should have created NodeArg for initializer. Missing:", name);
    graph_inputs.insert({name, node_arg});
    graph_inputs_including_initializers_.push_back(node_arg);
    if (graph_initializers.end() == graph_initializers.find(name)) {
      graph_inputs_excluding_initializers_.push_back(node_arg);
    }
  }

  // Name to NodeArg mapping of all graph node outputs.
  InlinedHashMap<std::string, const NodeArg*> nodes_outputs;
  nodes_outputs.reserve(graph_proto_->node_size() * 2);  // rough estimate
  for (const auto& node : Nodes()) {
    for (const auto* output_def : node.OutputDefs()) {
      nodes_outputs.insert({output_def->Name(), output_def});
    }
  }

  // Set graph outputs.
  // Graph outputs specified in the model must be nodes' outputs, initializers or graph inputs.
  for (auto& graph_output : graph_proto_->output()) {
    auto& graph_output_name = graph_output.name();
    auto iter = nodes_outputs.find(graph_output_name);
    if (nodes_outputs.end() == iter) {
      // Graph output is not found as any node's output.
      auto iter2 = graph_initializers.find(graph_output_name);
      if (graph_initializers.end() == iter2) {
        // Graph output is not found as any initializer.
        auto iter3 = graph_inputs.find(graph_output_name);
        if (graph_inputs.end() == iter3) {
          if (parent_graph_ == nullptr ||
              parent_graph_->GetNodeArgIncludingParentGraphs(graph_output_name) == nullptr) {
            // Graph output is not found as any graph input.
            ORT_THROW("This is an invalid model. Graph output (", graph_output_name, ") does not exist in the graph.");
          } else {
            // Special case of a subgraph directly returning an outer scope value. This is not explicitly allowed
            // by the ONNX spec, and supporting it would potentially be complicated.
            ORT_THROW("This is an invalid model. Subgraph output (", graph_output_name,
                      ") is an outer scope value being returned directly. Please update the model to add an "
                      "Identity node between the outer scope value and the subgraph output.");
          }
        }
        graph_outputs_.push_back(iter3->second);
        continue;
      }
      graph_outputs_.push_back(iter2->second);
      continue;
    }
    graph_outputs_.push_back(iter->second);
  }

  // Set graph value_info_.
  for (const auto& graph_value_info : graph_proto_->value_info()) {
    const auto& name = graph_value_info.name();
    const auto* node_arg = GetNodeArg(name);
    if (node_arg != nullptr) {
      value_info_.insert(node_arg);
    }
  }

  ComputeOverridableInitializers();
}

Status Graph::VerifyNoDuplicateName() {
  auto& inputs_and_initializers = resolve_context_.inputs_and_initializers;
  auto& output_args = resolve_context_.output_args;
  auto& node_name_to_index = resolve_context_.node_name_to_index;

  output_args.clear();
  node_name_to_index.clear();
  // inputs_and_initializers: this is passed in as a parameter, since functions don't have initializers
  // but graphs have them.

  for (auto& node : Nodes()) {
    // Verify node name should be unique.
    auto& node_name = node.Name();

    if (!node_name.empty() && node_name_to_index.end() != node_name_to_index.find(node_name)) {
      // The node has name and its name was used by another node.
      Status status(ONNXRUNTIME, onnxruntime::common::StatusCode::FAIL,
                    "This is an invalid model. Error: two nodes with same node name (" + node_name + ").");
      return status;
    }

    node_name_to_index[node_name] = node.Index();

    // Verify node outputs' name should be unique.
    int output_index = -1;
    for (const auto* output_def : node.OutputDefs()) {
      ++output_index;
      if (output_def->Exists()) {
        auto& output_arg_name = output_def->Name();
        if (inputs_and_initializers.count(output_arg_name)) {
          Status status(ONNXRUNTIME, onnxruntime::common::StatusCode::FAIL,
                        "This is an invalid model. Error: Duplicate definition of name (" + output_arg_name + ").");
          return status;
        }
        auto result = output_args.insert({output_arg_name, {&node, output_index}});
        if (!result.second) {
          // Two outputs with same name, so that insertion fails.
          Status status(ONNXRUNTIME, onnxruntime::common::StatusCode::FAIL,
                        "This is an invalid model. Error: Duplicate definition of name (" + output_arg_name + ").");
          return status;
        }
      }
    }
  }
  return Status::OK();
}

#endif  // !defined(ORT_MINIMAL_BUILD)

void Graph::ConstructPrepackedSharedContainerAndSetMode(bool saving_mode_on) {
  if (parent_graph_ == nullptr) {
    prepacked_key_to_blobs_.emplace();
    prepacked_weights_for_graph_.emplace(*prepacked_key_to_blobs_, saving_mode_on);
  } else {
    // Subgraph
    prepacked_weights_for_graph_.emplace(parent_graph_->prepacked_weights_for_graph_->GetKeyToBlob(),
                                         saving_mode_on);
  }
}

#if !defined(ORT_MINIMAL_BUILD) || defined(ORT_EXTENDED_MINIMAL_BUILD)
void Graph::AddEdge(NodeIndex src_node_index, NodeIndex dst_node_index, int src_arg_slot, int dst_arg_slot) {
  if (nodes_.size() <= src_node_index || src_arg_slot < 0 || nodes_.size() <= dst_node_index || dst_arg_slot < 0 ||
      nullptr == nodes_[src_node_index] || nullptr == nodes_[dst_node_index]) {
    // Invalid node indexes specified.
    ORT_THROW("Invalid node indexes specified when adding edge.");
  }

  NodeArg* src_arg = nullptr;
  NodeArg* dst_arg = nullptr;
  if (nodes_[src_node_index]->MutableDefinitions().output_defs.size() > static_cast<size_t>(src_arg_slot)) {
    src_arg = nodes_[src_node_index]->MutableDefinitions().output_defs[src_arg_slot];
  }

  if (nullptr == src_arg) {
    ORT_THROW("Invalid source node arg slot specified when adding edge.");
  }

  auto& dst_node_defs = nodes_[dst_node_index]->MutableDefinitions();
  NodeArg** dst_arg_pointer = nullptr;
  if (dst_node_defs.input_defs.size() > static_cast<size_t>(dst_arg_slot)) {
    dst_arg_pointer = &dst_node_defs.input_defs[dst_arg_slot];
    dst_arg = *dst_arg_pointer;
  } else {
    auto num_of_explicit_inputs = dst_node_defs.input_defs.size();
    if (num_of_explicit_inputs + dst_node_defs.implicit_input_defs.size() > static_cast<size_t>(dst_arg_slot)) {
      dst_arg_pointer = &dst_node_defs.implicit_input_defs[dst_arg_slot - num_of_explicit_inputs];
      dst_arg = *dst_arg_pointer;
    }
  }
  if (nullptr == dst_arg) {
    ORT_THROW("Invalid destination node arg slot specified when adding edge.");
  }

  if (src_arg != dst_arg) {
    if (src_arg->Type() != dst_arg->Type()) {
      // The output type of source node arg does not match the input type of destination node arg.
      ORT_THROW("Argument type mismatch when adding edge.");
    }
    *dst_arg_pointer = src_arg;
  }

  nodes_[src_node_index]->MutableRelationships().output_edges.insert(Node::EdgeEnd(*nodes_[dst_node_index],
                                                                                   src_arg_slot, dst_arg_slot));
  nodes_[dst_node_index]->MutableRelationships().input_edges.insert(Node::EdgeEnd(*nodes_[src_node_index],
                                                                                  src_arg_slot, dst_arg_slot));
}

void Graph::RemoveEdge(NodeIndex src_node_index, NodeIndex dst_node_index, int src_arg_slot, int dst_arg_slot) {
  if (nodes_.size() <= src_node_index || src_arg_slot < 0 || nodes_.size() <= dst_node_index || dst_arg_slot < 0 ||
      nullptr == nodes_[src_node_index] || nullptr == nodes_[dst_node_index]) {
    // Invalid node indexes specified.
    ORT_THROW("Invalid node indexes specified when removing edge.");
  }

  const NodeArg* src_arg = nullptr;
  const NodeArg* dst_arg = nullptr;
  if (nodes_[src_node_index]->GetDefinitions().output_defs.size() > static_cast<size_t>(src_arg_slot)) {
    src_arg = nodes_[src_node_index]->GetDefinitions().output_defs[src_arg_slot];
  }

  if (nullptr == src_arg) {
    ORT_THROW("Invalid source node arg slot specified when removing edge.");
  }

  auto& dst_node_defs = nodes_[dst_node_index]->GetDefinitions();
  if (dst_node_defs.input_defs.size() > static_cast<size_t>(dst_arg_slot)) {
    dst_arg = dst_node_defs.input_defs[dst_arg_slot];
  } else {
    auto num_of_explicit_inputs = dst_node_defs.input_defs.size();
    if (num_of_explicit_inputs + dst_node_defs.implicit_input_defs.size() > static_cast<size_t>(dst_arg_slot)) {
      dst_arg = dst_node_defs.implicit_input_defs[dst_arg_slot - num_of_explicit_inputs];
    }
  }
  if (nullptr == dst_arg) {
    ORT_THROW("Invalid destination node arg slot specified when removing edge.");
  }

  if (src_arg != dst_arg) {
    // The edge ends specified by source and destination arg slot are not referring to same node arg.
    // It means there was no edge between these two slots before.
    ORT_THROW("Argument mismatch when removing edge.");
  }

  nodes_[dst_node_index]->MutableRelationships().input_edges.erase(Node::EdgeEnd(*nodes_[src_node_index],
                                                                                 src_arg_slot, dst_arg_slot));
  nodes_[src_node_index]->MutableRelationships().output_edges.erase(Node::EdgeEnd(*nodes_[dst_node_index],
                                                                                  src_arg_slot, dst_arg_slot));
}
#endif  // !defined(ORT_MINIMAL_BUILD) || defined(ORT_EXTENDED_MINIMAL_BUILD)

#if !defined(ORT_MINIMAL_BUILD)
GSL_SUPPRESS(es .84)  // ignoring return value from unordered_map::insert causes noisy complaint
Status Graph::BuildConnections(std::unordered_set<std::string>& outer_scope_node_args_consumed) {
  // recurse into subgraphs first so we can update any nodes in this graph that are used by those subgraphs
  if (!resolve_context_.nodes_with_subgraphs.empty()) {
    for (auto* node : resolve_context_.nodes_with_subgraphs) {
      for (auto& subgraph : node->MutableSubgraphs()) {
        std::unordered_set<std::string> node_args_consumed;
        ORT_RETURN_IF_ERROR(subgraph->BuildConnections(node_args_consumed));

        for (auto& node_arg_name : node_args_consumed) {
          auto node_arg = GetNodeArg(node_arg_name);

          if (node_arg == nullptr) {
            // it's a node arg from outside this graph's scope, so add that to the list we return
            // so that we can add the dependency at the next level up. this happens if you have multiple
            // levels of subgraphs between the graph with the original NodeArg and the subgraph with implicit usage.
            ORT_IGNORE_RETURN_VALUE(outer_scope_node_args_consumed.insert(node_arg_name));

            if (!parent_graph_) {
              return ORT_MAKE_STATUS(
                  ONNXRUNTIME, INVALID_GRAPH,
                  "This is an invalid model. At top level graph without matching NodeArg that subgraph consumes. Name=",
                  node_arg_name,
                  " Graph may not conform to the ONNX spec and contain initializers that are not graph inputs.");
            }

            node_arg = parent_graph_->GetNodeArgIncludingParentGraphs(node_arg_name);

            // make sure the node arg is found in the parent graph/s
            if (!node_arg) {
              return ORT_MAKE_STATUS(
                  ONNXRUNTIME, INVALID_GRAPH,
                  "This is an invalid model. Failed to find NodeArg in all parent graphs. Name=", node_arg_name,
                  " Graph may not conform to the ONNX spec and contain initializers that are not graph inputs.");
            }
          } else {
            // as we create a NodeArg instance for all Node inputs the value could be produced by this graph,
            // or could be coming from outer scope. check the valid values for just this Graph using resolve_context_.
            // if none are found, it's an outer scope value.
            if (resolve_context_.IsLocalValue(node_arg_name) == false) {
              ORT_IGNORE_RETURN_VALUE(outer_scope_node_args_consumed.insert(node_arg_name));
            }
          }

          // add it to the Node's list of implicit inputs
          auto& implicit_inputs = node->MutableDefinitions().implicit_input_defs;
          int input_slot_index = static_cast<int>(node->GetDefinitions().input_defs.size());
          auto iter = std::find(implicit_inputs.cbegin(), implicit_inputs.cend(), node_arg);
          if (implicit_inputs.cend() == iter) {
            implicit_inputs.push_back(node_arg);
            input_slot_index += static_cast<int>(implicit_inputs.size() - 1);
          } else {
            input_slot_index += static_cast<int>(iter - implicit_inputs.cbegin());
          }

          auto entry = resolve_context_.output_args.find(node_arg_name);
          if (entry != resolve_context_.output_args.end()) {
            // Create relationship between this node (node), and the node providing the output (output_node).
            Node& output_node = *entry->second.first;
            AddEdge(output_node.Index(), node->Index(), entry->second.second, input_slot_index);

            // If this Graph was built manually and the outputs were not manually set, remove the implicit input from
            // the graph outputs if it is present there.
            //
            // Otherwise, if the Graph was loaded from a GraphProto or the outputs were manually set, honor the
            // explicit graph outputs and leave as is.
            if (!is_loaded_from_model_file_ && !graph_outputs_manually_set_) {
              graph_outputs_.erase(std::remove(graph_outputs_.begin(), graph_outputs_.end(), node_arg),
                                   graph_outputs_.end());
            }
          }
        }
      }
    }
  }

  // now build connections within this Graph instance
  for (auto& node : Nodes()) {
    const auto input_args = node.InputDefs();

    if (!input_args.empty()) {
      // This node needs inputs.

      int input_slot_index = -1;
      for (const auto* input_arg : input_args) {
        ++input_slot_index;
        if (!input_arg->Exists()) {
          // This input could be optional and it does not exist in this case.
          continue;
        }

        const auto& input_arg_name = input_arg->Name();
        auto output_arg_iter = resolve_context_.output_args.find(input_arg_name);
        if (resolve_context_.output_args.end() != output_arg_iter) {
          // The input to this node is an output from a previous node in this graph.
          // Create relationship between this node (node), and the node providing the output (output_node).
          Node& output_node = *output_arg_iter->second.first;
          AddEdge(output_node.Index(), node.Index(), output_arg_iter->second.second, input_slot_index);
        } else {
          // the value is either an input, an initializer, or coming from outer scope. we only need to take action
          // if coming from outer scope, so first check if this is a subgraph (otherwise there is no outer scope).
          if (parent_graph_ != nullptr) {
            // make sure it's not an input or initializer first as those override any outer scope values
            if (resolve_context_.inputs_and_initializers.find(input_arg_name) ==
                resolve_context_.inputs_and_initializers.cend()) {
              // If it is present in the outer scope it will be 'fed' by the execution frame
              // providing access to the OrtValue from the outer scope. Pass the name back up so nodes can
              // be linked correctly at that level.
              if (resolve_context_.IsOuterScopeValue(input_arg_name)) {
                ORT_IGNORE_RETURN_VALUE(outer_scope_node_args_consumed.insert(input_arg_name));
              }
            }
          } else {
            // Check all the inputs are found.
            //
            // Ignore a Fused node as it could have moved things like initializers to a different device
            // (they're internally available to the fused node but removed from the Graph instance).
            // Fusion happens after the model was loaded in full so we know the inputs were valid originally.
            bool check = node.NodeType() != Node::Type::Fused;
#if defined(ENABLE_TRAINING_CORE)
            // Only check initial model load for training as graph modifications there also render inputs 'invalid'.
            check = check && num_resolves_ == 0;
#endif
            if (check &&
                resolve_context_.inputs_and_initializers.find(input_arg_name) ==
                    resolve_context_.inputs_and_initializers.cend() &&
                // if we're manually creating a Graph for use as a subgraph the outer scope names are manually set
                outer_scope_node_arg_names_.find(input_arg_name) == outer_scope_node_arg_names_.cend()) {
              return ORT_MAKE_STATUS(ONNXRUNTIME, INVALID_ARGUMENT, "Invalid model. Node input '", input_arg_name,
                                     "' is not a graph input, initializer, or output of a previous node.");
            }
          }
        }
      }
    } else if (node.OutputDefs().empty()) {
      // This is a useless node.
      // It has no input/output.
      RemoveNode(node.Index());
    }
  }

  ORT_RETURN_IF_ERROR(PopulateNodeArgToProducerConsumerLookupsFromNodes());

  return Status::OK();
}

#endif  // !defined(ORT_MINIMAL_BUILD)

NodeArg* Graph::GetNodeArgIncludingParentGraphs(const std::string& node_arg_name) {
  NodeArg* node_arg = GetNodeArg(node_arg_name);

  if (!node_arg && parent_graph_) {
    node_arg = parent_graph_->GetNodeArgIncludingParentGraphs(node_arg_name);
  }

  return node_arg;
}

const NodeArg* Graph::GetNodeArgIncludingParentGraphs(const std::string& node_arg_name) const {
  return const_cast<Graph*>(this)->GetNodeArgIncludingParentGraphs(node_arg_name);
}

void Graph::ReverseDFSFrom(gsl::span<NodeIndex const> from,
                           const std::function<void(const Node*)>& enter,
                           const std::function<void(const Node*)>& leave,
                           const std::function<bool(const Node*, const Node*)>& comp) const {
  InlinedVector<const Node*> node_vec;
  node_vec.reserve(from.size());
  for (auto i : from) {
    node_vec.push_back(GetNode(i));
  }

  ReverseDFSFrom(node_vec, enter, leave, comp, {});
}

void Graph::ReverseDFSFrom(gsl::span<const Node* const> from,
                           const std::function<void(const Node*)>& enter,
                           const std::function<void(const Node*)>& leave,
                           const std::function<bool(const Node*, const Node*)>& comp) const {
  ReverseDFSFrom(from, enter, leave, comp, {});
}

void Graph::ReverseDFSFrom(gsl::span<const Node* const> from,
                           const std::function<void(const Node*)>& enter,
                           const std::function<void(const Node*)>& leave,
                           const std::function<bool(const Node*, const Node*)>& comp,
                           const std::function<bool(const Node* from, const Node* to)>& stop) const {
  using WorkEntry = std::pair<const Node*, bool>;  // bool represents leave or not
  InlinedVector<WorkEntry> stack;
  stack.reserve(from.size());
  for (auto node : from) {
    stack.emplace_back(node, false);
  }

  InlinedVector<bool> visited(MaxNodeIndex(), false);
  while (!stack.empty()) {
    const WorkEntry last_entry = stack.back();
    stack.pop_back();

    if (last_entry.first == nullptr) {
      continue;
    }
    const Node& n = *last_entry.first;

    if (last_entry.second) {
      // leave node
      leave(&n);
      continue;
    }

    if (visited[n.Index()]) continue;

    visited[n.Index()] = true;

    if (enter) enter(&n);

    if (leave) stack.emplace_back(&n, true);

    if (comp) {
      InlinedVector<const Node*> sorted_nodes;
      for (auto iter = n.InputNodesBegin(); iter != n.InputNodesEnd(); ++iter) {
        if (stop && stop(&n, &(*iter))) continue;
        sorted_nodes.push_back(&(*iter));
      }
      std::sort(sorted_nodes.begin(), sorted_nodes.end(), comp);
      for (const auto* in : sorted_nodes) {
        const NodeIndex idx = in->Index();
        if (!visited[idx]) {
          stack.emplace_back(in, false);
        }
      }
    } else {
      for (auto iter = n.InputNodesBegin(); iter != n.InputNodesEnd(); ++iter) {
        if (stop && stop(&n, &(*iter))) continue;
        const NodeIndex idx = (*iter).Index();
        if (!visited[idx]) {
          stack.emplace_back(GetNode(idx), false);
        }
      }
    }
  }
}

template <typename T>
struct VisitorPriorityQueue {
  using ComparatorType = std::function<bool(T, T)>;
  std::list<T> list_;
  const ComparatorType comparator_ = nullptr;
  VisitorPriorityQueue(const ComparatorType& comp) : comparator_(comp) {}

  void push(T node) {
    list_.insert(
        std::upper_bound(list_.begin(), list_.end(), node, comparator_),
        node);
  }
  bool empty() { return list_.empty(); }
  T top() { return list_.back(); }
  void pop() { list_.pop_back(); }
};

#if !defined(ORT_MINIMAL_BUILD)
void Graph::KahnsTopologicalSort(const std::function<void(const Node*)>& enter,
                                 const std::function<bool(const Node*, const Node*)>& comp) const {
  InlinedVector<size_t> in_degree(MaxNodeIndex(), 0);
  InlinedVector<NodeIndex> topo_order;
  VisitorPriorityQueue<const Node*> to_visit(comp);

  auto number_of_nodes = NumberOfNodes();
  topo_order.reserve(number_of_nodes);

  for (auto& node : Nodes()) {
    size_t input_edge_count = node.GetInputEdgesCount();
    in_degree[node.Index()] = input_edge_count;
    if (input_edge_count == 0) {
      to_visit.push(&node);
    }
  }

  while (!to_visit.empty()) {
    const Node* current = to_visit.top();
    to_visit.pop();

    if (!current) continue;

    if (enter) {
      enter(current);
    }

    for (auto node_it = current->OutputNodesBegin(); node_it != current->OutputNodesEnd(); ++node_it) {
      auto& node_in_degree = in_degree[node_it->Index()];
      node_in_degree--;

      if (node_in_degree == 0) {
        to_visit.push(&*node_it);
      }
    }
    topo_order.push_back(current->Index());
  }

  if (number_of_nodes != static_cast<int>(topo_order.size())) {
    ORT_THROW("Some nodes are not included in the topological sort, graph have a cycle.");
  }
}

#ifdef ENABLE_TRAINING

namespace {

/**
 * @brief The data struct to store the group of nodes.
 *
 * The group contains a set of nodes, its execution depends on either of backward input leaf nodes,
 * graph inputs/initializers or other group node's output.
 */
struct GroupNode {
  GroupNode(const InlinedVector<const Node*>& node_list) {
    nodes = node_list;

    InlinedHashSet<const NodeArg*> intermediate_args;
    for (const Node* node : nodes) {
      for (const NodeArg* arg : node->InputDefs()) {
        if (intermediate_args.find(arg) == intermediate_args.end()) {
          input_args.push_back(arg);
        }
      }

      for (const NodeArg* arg : node->OutputDefs()) {
        intermediate_args.insert(arg);
      }

      if (node->GetOutputEdgesCount() == 0) {
        for (const NodeArg* arg : node->OutputDefs()) {
          output_args.push_back(arg);
        }

        continue;
      }

      for (auto output_edge_it = node->OutputEdgesBegin(); output_edge_it != node->OutputEdgesEnd();
           ++output_edge_it) {
        const Node* output_node = &output_edge_it->GetNode();
        // Only if the output arg is used by nodes outside the group, then it is an output arg.
        if (std::find(nodes.begin(), nodes.end(), output_node) == nodes.end()) {
          output_args.push_back(node->OutputDefs()[output_edge_it->GetSrcArgIndex()]);
        }
      }
    }
  }

  bool is_outputted{false};

  InlinedVector<const NodeArg*> input_args;
  InlinedVector<const NodeArg*> output_args;

  InlinedVector<const Node*> nodes;
};

struct NodeCompareByMaxDistance {
  explicit NodeCompareByMaxDistance(const InlinedHashMap<NodeIndex, int>& max_distance)
      : max_distance_(max_distance) {}
  bool operator()(const Node* n1, const Node* n2) const {
    if (max_distance_.at(n1->Index()) != max_distance_.at(n2->Index())) {
      // The longer distance node should be executed first.
      return max_distance_.at(n1->Index()) < max_distance_.at(n2->Index());
    }

    return n1->Index() < n2->Index();
  }

 private:
  const InlinedHashMap<NodeIndex, int>& max_distance_;
};

void SortForwardNodesByReverseDFS(const Graph* graph,
                                  const InlinedVector<const Node*>& forward_output_nodes,
                                  const InlinedHashMap<NodeIndex, InlinedVector<NodeIndex>>& shape_size_parents,
                                  InlinedHashSet<const Node*>& nodes_to_execute_before_yieldop,
                                  std::vector<NodeIndex>& node_orders) {
  // Note 1: YieldOp is the separator of forward and backward nodes.
  // Note 2: While it is also possible some nodes not contributing to the forward output nodes will be
  //   executed before YieldOp, for example, if one forward node's output is used by Shape/Size, then
  //   the Shape/Size node should be executed before YieldOp to release the memory as soon as possible.
  InlinedVector<size_t> nodes_in_degree;
  std::queue<const Node*> to_visit;
  nodes_in_degree.resize(graph->MaxNodeIndex(), 0);
  for (auto& node : graph->Nodes()) {
    size_t input_edge_count = node.GetInputEdgesCount();
    nodes_in_degree[node.Index()] = input_edge_count;
    if (input_edge_count == 0) {
      to_visit.push(&node);
    }
  }

  InlinedHashMap<NodeIndex, int> max_distance;
  max_distance.reserve(graph->NumberOfNodes());
  while (!to_visit.empty()) {
    const Node* current = to_visit.front();
    to_visit.pop();

    if (!current) continue;

    for (auto output_edge_it = current->OutputEdgesBegin();
         output_edge_it != current->OutputEdgesEnd();
         ++output_edge_it) {
      const Node* out_node = &output_edge_it->GetNode();
      max_distance[out_node->Index()] = std::max(max_distance[out_node->Index()],
                                                 max_distance[current->Index()] + 1);
      auto& node_in_degree = nodes_in_degree[out_node->Index()];
      node_in_degree--;
      if (node_in_degree == 0) {
        to_visit.push(out_node);
      }
    }
  }

  // Reverse DFS from forward output nodes to find all "forward" nodes.
  // The forward nodes are ordered by Reverse DFS tranverse.
  graph->ReverseDFSFrom(
      forward_output_nodes,
      nullptr,
      [&nodes_to_execute_before_yieldop, &node_orders](const Node* n) {
        nodes_to_execute_before_yieldop.insert(n);
        node_orders.push_back(n->Index());
      },
      NodeCompareByMaxDistance(max_distance));

  for (const auto& parent_to_children_pair : shape_size_parents) {
    const NodeIndex& parent_index = parent_to_children_pair.first;
    if (nodes_to_execute_before_yieldop.find(graph->GetNode(parent_index)) == nodes_to_execute_before_yieldop.end()) {
      continue;
    }

    for (const NodeIndex& shape_size_node_index : parent_to_children_pair.second) {
      const Node* shape_size_node = graph->GetNode(shape_size_node_index);
      // If the Shape/Size is already in the node_orders, then skip it.
      if (nodes_to_execute_before_yieldop.find(shape_size_node) != nodes_to_execute_before_yieldop.end()) {
        continue;
      }

      auto it = std::find(node_orders.begin(), node_orders.end(), parent_index);
      ORT_ENFORCE(it != node_orders.end(), "Cannot find the parent node in the node orders.");

      node_orders.insert(it + 1, shape_size_node_index);
      nodes_to_execute_before_yieldop.insert(shape_size_node);
    }
  }
}

void PrepareToFindBranchGraph(const Graph* graph,
                              std::function<bool(const Node*)> is_forward_node,
                              InlinedVector<const Node*>& branch_graph_input_nodes,
                              InlinedVector<size_t>& backward_node_in_degree,
                              std::queue<const Node*>& to_visit) {
  for (auto& node : graph->Nodes()) {
    // Ignore forward.
    if (is_forward_node(&node)) {
      continue;
    }

    if (node.OpType() == "YieldOp") {
      backward_node_in_degree[node.Index()] = 0;
      to_visit.push(&node);
      continue;
    }

    size_t input_edge_count = node.GetInputEdgesCount();
    backward_node_in_degree[node.Index()] = input_edge_count;

    // A shortcut: input_edge_count could be 0 if it takes graph input directly.
    if (input_edge_count == 0) {
      branch_graph_input_nodes.push_back(&node);
      continue;
    }

    for (auto input_edge_it = node.InputEdgesBegin(); input_edge_it != node.InputEdgesEnd(); ++input_edge_it) {
      const Node* input_node = &input_edge_it->GetNode();
      // If the input edge connect to forward nodes, then we remove the in_degree of the node.
      if (is_forward_node(input_node)) {
        input_edge_count--;
      }
    }

    backward_node_in_degree[node.Index()] = input_edge_count;
    if (input_edge_count == 0) {
      branch_graph_input_nodes.push_back(&node);
    }
  }
}

void FindBranchGraph(
    const InlinedVector<const Node*>& branch_graph_input_nodes,
    const InlinedVector<size_t>& backward_node_in_degree,
    InlinedVector<const Node*>& branch_graph,
    InlinedVector<std::pair<const Node*, size_t>>& branch_subgraph_consumers,
    InlinedVector<const NodeArg*>& branch_subgraph_outputs) {
  // Loop through the branch_graph_input_nodes to find the branch subgraphs by its output edges in BFS,
  // and find the maximum self_contained subgraph taking the branch_graph_input_nodes as input nodes.
  std::queue<const Node*> to_visit_queue;
  InlinedVector<size_t> in_degree_copy = backward_node_in_degree;

  // Add all nodes in branch_graph_input_nodes to the queue
  for (auto branch_input_node : branch_graph_input_nodes) {
    to_visit_queue.push(branch_input_node);
    branch_graph.push_back(branch_input_node);
  }

  while (!to_visit_queue.empty()) {
    const Node* current = to_visit_queue.front();
    to_visit_queue.pop();

    if (!current) continue;

    for (auto node_it = current->OutputNodesBegin(); node_it != current->OutputNodesEnd(); ++node_it) {
      auto& node_in_degree = in_degree_copy[node_it->Index()];
      node_in_degree--;

      if (node_in_degree == 0) {
        to_visit_queue.push(&*node_it);
        branch_graph.push_back(&*node_it);
      }
    }
  }

  // At this point, branch_graph is a big subgraph that contains all the nodes that are purely
  // triggered by the branch_graph_input_nodes, other graph input/initializers and leaf nodes (for example Constant).
  for (const Node* n : branch_graph) {
    if (n->GetOutputEdgesCount() == 0) {
      // In case the node connect to graph outputs or nothings, append all outputs as the branch subgraph outputs.
      for (auto output_def : n->OutputDefs()) {
        branch_subgraph_outputs.push_back(output_def);
      }
      continue;
    }

    for (auto output_it = n->OutputEdgesBegin(); output_it != n->OutputEdgesEnd(); ++output_it) {
      const Node* output_node = &output_it->GetNode();
      const size_t dest_in_port = output_it->GetDstArgIndex();
      if (std::find(branch_graph.begin(), branch_graph.end(), output_node) == branch_graph.end()) {
        branch_subgraph_consumers.push_back({output_node, dest_in_port});
        branch_subgraph_outputs.push_back(n->OutputDefs()[output_it->GetSrcArgIndex()]);
      }
    }
  }
}

void TagNodeToAssociatedOutputs(const Graph* graph,
                                const InlinedHashSet<const Node*>& nodes_to_execute_before_yieldop,
                                const InlinedVector<const NodeArg*>& branch_subgraph_outputs,
                                const InlinedVector<const Node*>& branch_graph,
                                InlinedVector<GroupNode>& group_node_collection,
                                InlinedHashMap<const NodeArg*, GroupNode*>& output_arg_to_grouped_node) {
  // Reverse DFS from branch graph outputs (e.g. branch_subgraph_outputs) to tag each nodes:
  // If one node N contributes to a graph output A, then we will tag A to N.
  // If the node N contributes to multiple graph outputs A, B, C, then we will tag the A, B, C to N.
  InlinedHashMap<const Node*, std::set<const NodeArg*>> node_to_its_associated_outputs;
  node_to_its_associated_outputs.reserve(branch_graph.size());
  InlinedHashSet<const Node*> handled_branch_subgraph_end_nodes;
  for (const auto& output_arg : branch_subgraph_outputs) {
    const Node* end_node = graph->GetProducerNode(output_arg->Name());
    handled_branch_subgraph_end_nodes.insert(end_node);

    InlinedVector<const Node*> end_nodes{end_node};
    graph->ReverseDFSFrom(
        end_nodes,
        nullptr,
        [&node_to_its_associated_outputs, &output_arg](const Node* n) {
          node_to_its_associated_outputs[n].insert(output_arg);
        },
        nullptr,
        [&nodes_to_execute_before_yieldop](const Node*, const Node* to) -> bool {
          if (nodes_to_execute_before_yieldop.find(to) != nodes_to_execute_before_yieldop.end()) {
            return true;  // Skip forward nodes.
          }

          return false;
        });
  }

  // Cluster the nodes in the branch_graph based on the associated outputs.
  InlinedHashMap<std::set<const NodeArg*>, InlinedVector<const Node*>> associated_outputs_to_nodes;
  associated_outputs_to_nodes.reserve(node_to_its_associated_outputs.size());
  for (const auto& node : branch_graph) {
    const std::set<const NodeArg*>& associated_outputs = node_to_its_associated_outputs[node];
    associated_outputs_to_nodes[associated_outputs].push_back(node);
  }

  // Finalize the subgraph inputs/output information.
  group_node_collection.reserve(associated_outputs_to_nodes.size());
  for (auto& [associated_outputs, nodes] : associated_outputs_to_nodes) {
    group_node_collection.push_back(nodes);

    // Flatten the key into NodeArg* for better search.
    GroupNode& grouped_node = group_node_collection.back();
    for (const auto& output_arg : grouped_node.output_args) {
      output_arg_to_grouped_node.insert({output_arg, &grouped_node});
    }
  }
}

void UpdateBackwardInDegree(InlinedVector<size_t>& backward_node_in_degree,
                            InlinedVector<std::pair<const Node*, size_t>>& branch_subgraph_consumers) {
  // For each GroupNode, its execution is non-blocking main critical path rooting from YieldOp.
  // The only dependencies of a GroupNode is either graph input/initializer/forward nodes, or
  // the output nodes of another GroupNode.
  // So we treat those GroupNode(s) as a single unit that can be executed anytime when it is
  // firstly needed by the main critipath path.
  for (auto& [output_node, dest_in_port] : branch_subgraph_consumers) {
    ORT_ENFORCE(backward_node_in_degree[output_node->Index()] > 0);
    backward_node_in_degree[output_node->Index()]--;
  }
}

void OutputGroupedNodes(const Graph* graph,
                        const NodeArg* output_arg,
                        const InlinedHashMap<const NodeArg*, GroupNode*>& output_arg_to_grouped_node,
                        std::vector<NodeIndex>& node_orders,
                        InlinedVector<NodeIndex>& topo_order) {
  ORT_ENFORCE(output_arg_to_grouped_node.find(output_arg) != output_arg_to_grouped_node.end(),
              "output_arg_to_grouped_node does not contain output_arg named ", output_arg->Name());

  GroupNode* grouped_node = output_arg_to_grouped_node.at(output_arg);

  if (grouped_node->is_outputted) {
    return;
  }

  for (const NodeArg* input_arg : grouped_node->input_args) {
    if (!input_arg->Exists()) {
      continue;
    }

    auto it = output_arg_to_grouped_node.find(input_arg);
    if (it != output_arg_to_grouped_node.end() && !it->second->is_outputted) {
      OutputGroupedNodes(graph, input_arg, output_arg_to_grouped_node, node_orders, topo_order);
    }
  }

  for (const Node* n : grouped_node->nodes) {
    node_orders.push_back(n->Index());
    topo_order.push_back(n->Index());
  }

  grouped_node->is_outputted = true;
}

}  // namespace

void Graph::MemoryEfficientTopologicalSort(const Node* yield_op,
                                           const InlinedHashMap<NodeIndex, InlinedVector<NodeIndex>>& shape_size_parents,
                                           std::vector<NodeIndex>& node_orders) const {
  /// Firstly, sort the forward nodes with customized ReverseDFS.

  const size_t num_nodes = NumberOfNodes();
  InlinedVector<const Node*> forward_output_nodes;
  forward_output_nodes.reserve(yield_op->GetInputEdgesCount());
  for (auto input_it = yield_op->InputNodesBegin(); input_it != yield_op->InputNodesEnd(); ++input_it) {
    forward_output_nodes.push_back(&*input_it);
  }

  // Create a hash map (paired with node_orders) for cheaper search.
  InlinedHashSet<const Node*> nodes_to_execute_before_yieldop;
  nodes_to_execute_before_yieldop.reserve(num_nodes);

  SortForwardNodesByReverseDFS(this, forward_output_nodes,
                               shape_size_parents,
                               nodes_to_execute_before_yieldop,
                               node_orders);

  /// Secondly, sort the backward nodes with customized Kahn's algorithm.

  size_t num_of_backward_nodes = num_nodes - node_orders.size();
  InlinedVector<size_t> backward_node_in_degree(MaxNodeIndex(), 0);
  InlinedVector<NodeIndex> topo_order;
  topo_order.reserve(num_of_backward_nodes);
  std::queue<const Node*> to_visit;

  auto is_forward_op = [&nodes_to_execute_before_yieldop](const Node* n) -> bool {
    return nodes_to_execute_before_yieldop.find(n) != nodes_to_execute_before_yieldop.end();
  };

  InlinedVector<const Node*> branch_graph_input_nodes;
  branch_graph_input_nodes.reserve(num_of_backward_nodes);

  PrepareToFindBranchGraph(this,
                           is_forward_op,
                           branch_graph_input_nodes,
                           backward_node_in_degree,
                           to_visit);

  InlinedVector<const Node*> branch_graph;
  branch_graph.reserve(num_of_backward_nodes);
  InlinedVector<std::pair<const Node*, size_t>> branch_subgraph_consumers;
  InlinedVector<const NodeArg*> branch_subgraph_outputs;
  FindBranchGraph(branch_graph_input_nodes,
                  backward_node_in_degree,
                  branch_graph,
                  branch_subgraph_consumers,
                  branch_subgraph_outputs);

  // Cluster the nodes in the branch_graph based on the associated outputs.
  InlinedVector<GroupNode> group_node_collection;
  InlinedHashMap<const NodeArg*, GroupNode*> output_arg_to_grouped_node;
  TagNodeToAssociatedOutputs(this,
                             nodes_to_execute_before_yieldop,
                             branch_subgraph_outputs,
                             branch_graph,
                             group_node_collection,
                             output_arg_to_grouped_node);

  UpdateBackwardInDegree(backward_node_in_degree, branch_subgraph_consumers);

  while (!to_visit.empty()) {
    const Node* current = to_visit.front();
    to_visit.pop();

    if (!current) continue;

    for (auto input_edge_it = current->InputEdgesBegin(); input_edge_it != current->InputEdgesEnd();
         ++input_edge_it) {
      const NodeArg* input_arg = current->InputDefs()[input_edge_it->GetDstArgIndex()];
      if (!input_arg->Exists()) {
        continue;
      }

      auto it = output_arg_to_grouped_node.find(input_arg);
      if (it != output_arg_to_grouped_node.end() && !it->second->is_outputted) {
        OutputGroupedNodes(this, input_arg, output_arg_to_grouped_node, node_orders, topo_order);
      }
    }

    node_orders.push_back(current->Index());

    for (auto output_edge_it = current->OutputEdgesBegin(); output_edge_it != current->OutputEdgesEnd();
         ++output_edge_it) {
      const Node* out_node = &output_edge_it->GetNode();
      auto& node_in_degree = backward_node_in_degree[out_node->Index()];
      node_in_degree--;
      if (node_in_degree == 0) {
        to_visit.push(out_node);
      }
    }

    topo_order.push_back(current->Index());
  }

  // For the group nodes that are not outputted, we need to output them.
  // Hitting this code path means some nodes are consuming outputs of forward nodes, and their outputs
  // are not used by main branch backward nodes.
  InlinedVector<std::pair<const NodeArg*, GroupNode*>>
      left_output_arg_to_grouped_node_vector;  // To ensure deterministic order.
  left_output_arg_to_grouped_node_vector.reserve(output_arg_to_grouped_node.size());
  for (auto& [output_arg, grouped_node] : output_arg_to_grouped_node) {
    if (!grouped_node->is_outputted) {
      left_output_arg_to_grouped_node_vector.push_back({output_arg, grouped_node});
    }
  }

  if (!left_output_arg_to_grouped_node_vector.empty()) {
    // Sort to ensure deterministic order.
    std::sort(left_output_arg_to_grouped_node_vector.begin(), left_output_arg_to_grouped_node_vector.end(),
              [](const std::pair<const NodeArg*, GroupNode*>& a, const std::pair<const NodeArg*, GroupNode*>& b) {
                return a.first->Name() < b.first->Name();
              });
    for (const auto& pair : left_output_arg_to_grouped_node_vector) {
      const NodeArg* output_arg = pair.first;
      GroupNode* grouped_node = pair.second;
      if (!grouped_node->is_outputted) {
        OutputGroupedNodes(this, output_arg, output_arg_to_grouped_node, node_orders, topo_order);
      }
    }
  }

  if (num_of_backward_nodes != topo_order.size()) {
    ORT_THROW("Some nodes for backward are not included in the topological sort: " +
              std::to_string(num_of_backward_nodes) + " vs " +
              std::to_string(topo_order.size()));
  }
}

#endif  // ENABLE_TRAINING

GSL_SUPPRESS(es .84)  // noisy warning about ignoring return value from insert(...)
Status Graph::PerformTopologicalSortAndCheckIsAcyclic() {
  nodes_in_topological_order_.clear();
  std::unordered_set<NodeIndex> downstream_nodes;  // nodes downstream of the node we're currently checking
  std::unordered_set<NodeIndex> nodes_seen;        // nodes we have seen but may not have been added to nodes_added yet
  std::unordered_set<NodeIndex> nodes_added;       // nodes added to topo order
  std::stack<NodeIndex> stack;

  // push the root nodes into nodes_in_topological_order in the order they were defined in the model
  // to ensure that is consistent.
  auto& nodes_in_original_order = Nodes();
  std::for_each(nodes_in_original_order.cbegin(), nodes_in_original_order.cend(),
                [&](const Node& node) {
                  auto index = node.Index();

                  // find the top level nodes in the graph.
                  // need to also consider nodes that only have Constants as inputs as top level nodes,
                  // as the constant will get replaced by an initializer.
                  auto input_edges = node.GetRelationships().input_edges;
                  auto has_inputs = std::any_of(input_edges.cbegin(), input_edges.cend(),
                                                [](const Node::EdgeEnd& edge) {
                                                  return edge.GetNode().OpType() != kConstant;
                                                });

                  if (!has_inputs) {
                    // add to the topological list, and ensure we skip these nodes when walking the graph
                    nodes_in_topological_order_.push_back(index);
                    nodes_added.insert(index);
                    nodes_seen.insert(index);
                  }
                });

  // find all the leaf nodes (nodes with no output edges as there's no edge to a graph output)
  for (auto iter = Nodes().begin(); iter != Nodes().end(); ++iter) {
    if (iter->relationships_.output_edges.empty()) {
      stack.push(iter->Index());
    }
  }

  // work our way up from the leaf nodes
  while (!stack.empty()) {
    const NodeIndex current = stack.top();
    stack.pop();

    if (nodes_added.find(current) != nodes_added.end()) {
      continue;
    }

    if (nodes_seen.find(current) != nodes_seen.end()) {
      // we popped the stack and are back to a node that was seen previously,
      // so we know all the upstream nodes from it have been added.
      nodes_in_topological_order_.push_back(current);
      nodes_added.insert(current);
      downstream_nodes.erase(current);
      continue;
    }

    const Node* node = GetNode(current);
    if (!node) {
      continue;
    }

    // node hasn't been seen before, so mark it as seen and re-add it along with its inputs
    // also mark it as downstream of anything new that is added to the stack to detect acyclic graphs
    nodes_seen.insert(current);
    downstream_nodes.insert(current);

    stack.push(current);

    for (auto iter = node->InputNodesBegin(), end = node->InputNodesEnd(); iter != end; ++iter) {
      const NodeIndex idx = iter->Index();
      // the input to this node is also downstream of this node
      if (downstream_nodes.find(idx) != downstream_nodes.end()) {
        Status status(ONNXRUNTIME, onnxruntime::common::StatusCode::FAIL,
                      "This is an invalid model. Error: the graph is not acyclic.");
        return status;
      }

      // avoid re-processing nodes
      if (nodes_seen.find(idx) == nodes_seen.end()) {
        stack.push(idx);
      }
    }
  }

  if (num_of_nodes_ >= 0 && static_cast<size_t>(num_of_nodes_) == nodes_in_topological_order_.size()) {
    return Status::OK();
  }

  return Status(ONNXRUNTIME, onnxruntime::common::StatusCode::FAIL,
                "This is an invalid model. Error: the graph is not acyclic.");
}

bool FullyDefinedType(const TypeProto& type_proto) {
  switch (type_proto.value_case()) {
    case TypeProto::kTensorType: {
      auto& tensor_type = type_proto.tensor_type();
      return utils::HasElemType(tensor_type);
    }
#if !defined(DISABLE_SPARSE_TENSORS)
    case TypeProto::kSparseTensorType: {
      auto& tensor_type = type_proto.sparse_tensor_type();
      return utils::HasElemType(tensor_type);
    }
#endif
    case TypeProto::kSequenceType: {
      auto& seq_type = type_proto.sequence_type();
      return utils::HasElemType(seq_type) && FullyDefinedType(seq_type.elem_type());
    }
#if !defined(DISABLE_OPTIONAL_TYPE)
    case TypeProto::kOptionalType: {
      auto& optional_type = type_proto.optional_type();
      return utils::HasElemType(optional_type) && FullyDefinedType(optional_type.elem_type());
    }
#endif
    case TypeProto::kMapType: {
      auto& map_type = type_proto.map_type();
      return utils::HasKeyType(map_type) &&
             utils::HasValueType(map_type) &&
             FullyDefinedType(map_type.value_type());
    }
    case TypeProto::kOpaqueType:
      return true;
    case TypeProto::VALUE_NOT_SET:
    default:
      return false;
  }
}

// function to handle type/shape inferencing of a subgraph.
// parameters are the Graph instance for the subgraph, the input types from the control flow node that contains
// the subgraph, and the vector to write the output from the inferencing.
using SubgraphInferencingFunc =
    std::function<Status(const Node&, Graph&, const std::vector<const TypeProto*>&, std::vector<const TypeProto*>&,
                         const Graph::ResolveOptions&)>;

class GraphInferencerImpl : public ONNX_NAMESPACE::GraphInferencer {
 public:
  GraphInferencerImpl(const Node& node, Graph& graph, SubgraphInferencingFunc& inferencing_func,
                      const Graph::ResolveOptions& options)
      : node_(node), graph_(graph), inferencing_func_(inferencing_func), options_(options) {
  }

  // Perform inferencing on the graph contained in GraphInferencer.
  // Returns the graph output types post-inferencing.
  // We ignore input_data currently as the inferencing happens prior to receiving user input.
  std::vector<const TypeProto*> doInferencing(const std::vector<const TypeProto*>& input_types,
                                              const std::vector<const TensorProto*>& /*input_data*/) override {
    std::vector<const TypeProto*> output_types;

    auto status = inferencing_func_(node_, graph_, input_types, output_types, options_);

    if (status != Status::OK()) {
      fail_type_inference("Graph attribute inferencing failed: ", status.ErrorMessage());
    }

    return output_types;
  }

 private:
  const Node& node_;
  Graph& graph_;
  SubgraphInferencingFunc& inferencing_func_;
  const Graph::ResolveOptions& options_;
};

// An implementation of the InferenceContext interface required by operator-specific
// shape inference for onnxruntime graphs.
class InferenceContextImpl : public ONNX_NAMESPACE::InferenceContext {
  using AttributeGraphMap = std::unordered_map<std::string, Graph*>;

 public:
  InferenceContextImpl(Node& node,
                       SubgraphInferencingFunc subgraph_inferencing_func,
                       const Graph& graph,
                       const Graph::ResolveOptions& options) noexcept
      : node_(node),
        subgraph_inferencing_func_(subgraph_inferencing_func),
        graph_(graph),
        options_(options) {
    node_output_types_.resize(node.OutputDefs().size());
  }

  void RunInferencing() {
    auto schema = node_.Op();
    if (nullptr != schema) {
      schema->GetTypeAndShapeInferenceFunction()(*this);
    }
  }

  std::vector<TypeProto> InferredOutputTypes() const { return node_output_types_; }

  const AttributeProto* getAttribute(const std::string& name) const override {
    auto& attribute_value_map = node_.GetAttributes();
    auto iter = attribute_value_map.find(name);
    if (iter == attribute_value_map.end()) {
      return nullptr;
    }
    return &iter->second;
  }

  size_t getNumInputs() const noexcept override {
    return node_.InputDefs().size();
  }

  const TypeProto* getInputType(size_t index) const override {
    const TypeProto* type = nullptr;
    auto p_node_arg = node_.InputDefs().at(index);
    if ((nullptr != p_node_arg) && p_node_arg->Exists()) {
      type = p_node_arg->TypeAsProto();
    }

    return type;
  }

  size_t getNumOutputs() const noexcept override {
    return node_output_types_.size();
  }

  TypeProto* getOutputType(size_t index) override {
    return &node_output_types_[index];
  }

  const TensorProto* getInputData(size_t index) const override {
    auto def = node_.InputDefs()[index];
    if (!def)
      return nullptr;

    // only return data if it's for a constant initializer. checks for outer scope initializers
    // if this is a subgraph and the name isn't found locally.
    const TensorProto* initializer = graph_.GetConstantInitializer(def->Name(), true);
    return initializer;
  }

  // ORT does not implement partial data propagation yet so just return nullptr.
  const TensorShapeProto* getSymbolicInput(size_t) const override {
    return nullptr;
  }

  GraphInferencer* getGraphAttributeInferencer(const std::string& attribute_name) override {
    GraphInferencer* graph_inferencer = nullptr;

    auto* subgraph = node_.GetMutableGraphAttribute(attribute_name);

    if (subgraph) {
      auto inferencer = std::make_unique<GraphInferencerImpl>(node_, *subgraph, subgraph_inferencing_func_, options_);
      graph_inferencer = inferencer.get();
      graph_inferencers_.push_back(std::move(inferencer));
    } else {
      fail_type_inference("No Graph instance was found for attribute ",
                          attribute_name, " in node ", node_.Name());
    }

    return graph_inferencer;
  }

  // XXX: When we changed and kept sparse constant initializers in sparse form,
  // we would adjust this method
  const SparseTensorProto* getInputSparseData(size_t) const override {
    return nullptr;
  }

 private:
  Node& node_;
  // node_output_types_ will be populated by the operator-specific shape inference.
  std::vector<TypeProto> node_output_types_;
  SubgraphInferencingFunc subgraph_inferencing_func_;
  std::vector<std::unique_ptr<GraphInferencerImpl>> graph_inferencers_;
  const Graph& graph_;
  const Graph::ResolveOptions& options_;
};

Status Graph::InferAndVerifySubgraphTypes(const Node& node, Graph& subgraph,
                                          const std::vector<const TypeProto*>& input_types,
                                          std::vector<const TypeProto*>& output_types,
                                          const Graph::ResolveOptions& options) {
  auto status = Status::OK();

  output_types.clear();

  // the spec says all inputs should be provided for the subgraph so default to that first
  auto* subgraph_inputs = &subgraph.GetInputsIncludingInitializers();
  auto num_subgraph_inputs = subgraph_inputs->size();

  if (num_subgraph_inputs != input_types.size()) {
    // we also allow for just the required inputs to be provided to be user friendly due to ONNX requiring
    // initializers to have matching inputs (making them optional inputs that most likely the user doesn't want to
    // override).
    auto& required_subgraph_inputs = subgraph.GetInputs();
    auto num_required_subgraph_inputs = required_subgraph_inputs.size();

    if (num_required_subgraph_inputs != input_types.size()) {
      return ORT_MAKE_STATUS(ONNXRUNTIME, FAIL, "Size mismatch validating subgraph inputs. Got ", input_types.size(),
                             " inputs but subgraph has ", num_subgraph_inputs,
                             " inputs and requires ", num_required_subgraph_inputs,
                             " inputs. Either provide all subgraph inputs, or just the required inputs.");
    }

    subgraph_inputs = &required_subgraph_inputs;
    num_subgraph_inputs = num_required_subgraph_inputs;
  }

  // apply type/shape info to the subgraph's inputs
  for (size_t i = 0; i < num_subgraph_inputs; ++i) {
    const auto* input_type = input_types[i];
    if (input_type == nullptr) {
      // optional input
      continue;
    }

    const auto& subgraph_input = *subgraph_inputs->at(i);

    NodeArg* mutable_nodearg = subgraph.GetNodeArg(subgraph_input.Name());
    status = mutable_nodearg->UpdateTypeAndShape(*input_type, true, options.override_types, subgraph.logger_);
    if (!status.IsOK()) {
      return ORT_MAKE_STATUS(ONNXRUNTIME, FAIL, "Node:", node.Name(), " ", status.ErrorMessage());
    }
  }

  // Apply any current input type/shape information to the Nodes in the subgraph that are implicitly
  // consuming NodeArg's from this scope or higher.
  // The NodeArg's that implicit_input_defs point to would have any type/shape inferencing applied to them
  // by now. As the subgraph is referring to the outer scope NodeArg, we simply replace any information in
  // the subgraph with the details from the outer scope NodeArg.
  const auto& implicit_input_defs = node.GetDefinitions().implicit_input_defs;
  for (const auto* implicit_node_arg : implicit_input_defs) {
    auto subgraph_nodearg = subgraph.GetNodeArg(implicit_node_arg->Name());

    // the implicit input defs may be for a nested subgraph, so it won't necessarily match here.
    // if that is the case, we will update the type/shape information when we descend into the
    // nested subgraph later.
    if (!subgraph_nodearg)
      continue;

    status = subgraph_nodearg->UpdateTypeAndShape(*implicit_node_arg, true, options.override_types, subgraph.logger_);
    if (!status.IsOK()) {
      return ORT_MAKE_STATUS(ONNXRUNTIME, FAIL, "Node:", node.Name(), " ", status.ErrorMessage());
    }

    // all values above us should have a type by now due to ONNX requirements.
    if (subgraph_nodearg->Type() == nullptr)
      return ORT_MAKE_STATUS(ONNXRUNTIME, FAIL, "Subgraph input missing type.");
  }

  // now that we have handled the input types, do the type/shape inferencing for the subgraph
  // to flow the type/shape info through it
  status = subgraph.PerformTypeAndShapeInferencing(options);
  ORT_RETURN_IF_ERROR(status);

  auto& subgraph_outputs = subgraph.GetOutputs();
  for (const auto* output : subgraph_outputs) {
    output_types.push_back(output->TypeAsProto());
  }

  return Status::OK();
}

Status Graph::UpdateShapeInference(Node& node) {
  // We only use this during constant folding, and we don't constant fold control flow nodes.
  ORT_ENFORCE(node.GetAttributeNameToMutableSubgraphMap().empty(),
              "UpdateTypeShapeInference is not intended to be used with control flow nodes containing subgraphs");

  // Whilst the type inferencing will run again we don't allow type overrides due to using the default
  // ResolveOptions settings, so essentially this can only change the shape information.
  return InferAndVerifyTypeMatch(node, *node.Op(), {});
}

// Implementation of type-inference and type-checking for a single node
GSL_SUPPRESS(f .23)  // spurious warning about inferred_type never being checked for null
Status Graph::InferAndVerifyTypeMatch(Node& node, const OpSchema& op, const ResolveOptions& options) {
  auto& node_name = node.Name();

  // if we're building a graph we permit outer scope node args to have no type
  // as the 'real' Resolve at runtime will have type inferencing
  auto is_outer_scope_nodearg = [this](const std::string& name) {
    return outer_scope_node_arg_names_.find(name) != outer_scope_node_arg_names_.cend();
  };

  // <k> index used to navigate node->InputDefs().
  int k = 0;
  std::unordered_map<std::string, DataType> type_parameter_to_type_map;

  for (size_t i = 0; i < node.InputArgCount().size(); ++i) {
    // Number of inputs corresponding to the i-th argument.
    const int arg_count = node.InputArgCount()[i];
    // The i-th formal parameter definition.
    auto op_formal_parameter = op.inputs()[i];

    // Check all <arg_count> actual parameters (corresponding to the k-th input)
    // match the formal parameter definition (i-th argument).
    for (int j = 0; j < arg_count; ++j, ++k) {
      const auto* input_def = node.GetDefinitions().input_defs[k];
      if (!input_def->Exists())
        continue;

      if (input_def->Type() == nullptr) {
        // if we are building a subgraph that uses outer scope values,
        // allow an empty type as it will be copied from the outer scope graph at runtime
        if (is_outer_scope_nodearg(input_def->Name()))
          continue;

        // Logic error: This should not happen if we properly checked that every use has
        // a corresponding def, for which type-inference already produced a valid type
        Status status(ONNXRUNTIME, onnxruntime::common::StatusCode::FAIL,
                      "This is an invalid model. "
                      "Node (" +
                          node_name + ") input arg (" +
                          input_def->Name() + ") does not have type information set by parent node.");
        return status;
      }

      // Verify that the actual parameter's type is one of permitted types of the formal parameter
      DataType input_type = input_def->Type();
      auto& permitted_types = op_formal_parameter.GetTypes();
      if (0 == permitted_types.count(input_type)) {
        std::string null_pointer("(null)");
        if (input_type == nullptr) input_type = &null_pointer;
        // Type error in input model/graph.

        Status status(ONNXRUNTIME, INVALID_GRAPH,
                      "This is an invalid model. "
                      "Type Error: Type '" +
                          *input_type + "' of input parameter (" + input_def->Name() +
                          ") of operator (" + op.Name() + ") in node (" + node_name + ") is invalid.");
        return status;
      }

      // When multiple parameters have the same type-variable, they are all required
      // to have the same type. E.g., when adding tensors A and B, it is an error if
      // input A is of type "tensor(int32)" and B is of type "tensor(float)".
      // For variadic arguments, this verification rule is normally applicable:
      // e.g., Concat/Max/Mean/Min/Sum all require all input tensors to be of same type.
      // However, some ops, like the control-flow constructs (Scan, If, Loop) have variadic
      // inputs and outputs of different types. The check is not applicable to such ops.
      if (op_formal_parameter.GetIsHomogeneous()) {
        auto param_to_type_iter = type_parameter_to_type_map.find(op_formal_parameter.GetTypeStr());
        if (type_parameter_to_type_map.end() == param_to_type_iter) {
          // Bind the corresponding type-parameter's value to the actual type:
          type_parameter_to_type_map[op_formal_parameter.GetTypeStr()] = input_type;
        } else if (param_to_type_iter->second != input_type) {
          // Type error in input model/graph:
          // The type-parameter T is bound to different values for different inputs.
          Status status(ONNXRUNTIME, onnxruntime::common::StatusCode::FAIL,
                        "Type Error: Type parameter (" + op_formal_parameter.GetTypeStr() +
                            ") of Optype (" + op.Name() + ") bound to different types (" +
                            *(param_to_type_iter->second) +
                            " and " + *(input_def->Type()) +
                            " in node (" + node_name + ").");
          return status;
        }
      }
    }
  }

  // Apply ONNX's type/shape inference to this node.
  // This will call InferAndVerifySubgraphTypes if the ONNX level type/shape inferencing for the Node attempts
  // to do subgraph type/shape inferencing (Scan/If/Loop nodes).
  // InferAndVerifySubgraphTypes will call PerformTypeAndShapeInferencing for the subgraph, which will recursively
  // handle type/shape inferencing for it.
  // Once that completes, the outputs from the node containing the subgraph will be updated, and the final values
  // returned here.
  SubgraphInferencingFunc func(Graph::InferAndVerifySubgraphTypes);
  InferenceContextImpl context(node, func, *this, options);

  {
    auto status = Status::OK();
    ORT_TRY {
      context.RunInferencing();
    }
    ORT_CATCH(const std::exception& ex) {
      ORT_HANDLE_EXCEPTION([&]() {
        status = ORT_MAKE_STATUS(ONNXRUNTIME, FAIL, "Node (", node.Name(), ") Op (", node.OpType(), ") ", ex.what());
      });
    }
    ORT_RETURN_IF_ERROR(status);
  }

  const auto& onnx_inferred_types(context.InferredOutputTypes());

  // Infer and verify node output arg type information.
  int i = -1;
  for (auto& output_def : node.MutableDefinitions().output_defs) {
    ++i;
    if (!output_def->Exists()) continue;

    // if the number of actual parameters exceeds the number of formal parameters,
    // then the op has variadic outputs and the trailing extra actual parameters
    // correspond to the last formal parameter. (The ONNX schema verification check
    // would have checked that the corresponding formal parameter is variadic.)

    const int num_formal_params = gsl::narrow_cast<int>(op.outputs().size());
    auto operand_index = std::min(i, num_formal_params - 1);
    auto op_formal_parameter = op.outputs().at(operand_index);

    const TypeProto& onnx_inferred_type = onnx_inferred_types[i];
    DataType existing_type = output_def->Type();
    DataType inferred_type = nullptr;

    // Infer output arg type if it is constrained to be of the same type as some input:
    // For example, the output of "Abs" is of the same type as its input.
    bool homogeneous = op_formal_parameter.GetIsHomogeneous();
    auto input_types_iter = type_parameter_to_type_map.find(op_formal_parameter.GetTypeStr());
    if (homogeneous && (type_parameter_to_type_map.end() != input_types_iter)) {
      inferred_type = input_types_iter->second;
    } else if (1 == op_formal_parameter.GetTypes().size()) {
      // Infer output arg type if operator definition specifies unique output type:
      inferred_type = *(op_formal_parameter.GetTypes().begin());
    } else if (FullyDefinedType(onnx_inferred_type)) {
      // Use output type inferred by ONNX inference
      inferred_type = DataTypeUtils::ToType(onnx_inferred_type);
    } else if (existing_type != nullptr) {
      inferred_type = existing_type;
    } else {
      // This should not happen: indicates incompleteness in ONNX inference.
      std::stringstream ss;
      ss << "index=" << operand_index;
      for (auto it = op_formal_parameter.GetTypes().begin(); it != op_formal_parameter.GetTypes().end(); ++it) {
        ss << "," << *(*it);
      }
      Status status(ONNXRUNTIME, onnxruntime::common::StatusCode::FAIL,
                    "Node (" + node_name + ") Op (" + node.OpType() + ") output arg (" +
                        output_def->Name() + ") type inference failed, inferred types: " + ss.str());
      return status;
    }

    if ((existing_type != inferred_type) && (existing_type != nullptr)) {
      // A type exists for this output but does not match the inferred type.

      if (options.override_types) {
        // Replace existing type by inferred type: for use after graph-transformations
        // that change types of variables such as mixed-precision transformation.
        // Note: This reuses the original shape, with inferred type. Transformations
        // that can affect the shape are not yet supported.

        // The "SetType" call will override the shape information to empty.
        // If the original tensor has shape information, need to set it back.
        if (output_def->Shape()) {
          auto old_shape = *output_def->Shape();
          output_def->SetType(inferred_type);
          output_def->SetShape(old_shape);
        } else {
          output_def->SetType(inferred_type);
        }
      } else
        return Status(ONNXRUNTIME, onnxruntime::common::StatusCode::FAIL,
                      "Type Error: Type (" + *existing_type + ") of output arg (" +
                          output_def->Name() + ") of node (" + node_name +
                          ") does not match expected type (" + *inferred_type + ").");
    }

    if (existing_type == nullptr)
      output_def->SetType(inferred_type);

    // Update output-shape if it was inferred:
    // HasShape()/GetShape() work for tensor types
    // if the behavior changes the below may need adjustment
    if (utils::HasShape(onnx_inferred_type)) {
      if (output_def->Shape() == nullptr) {
        output_def->SetShape(utils::GetShape(onnx_inferred_type));
      } else {
        // we need to merge the shapes as a subgraph may have placeholder dimensions to represent the rank
        // that have no values.
        TypeProto merge_target;
        if (utils::HasTensorType(onnx_inferred_type)) {
          *merge_target.mutable_tensor_type()->mutable_shape() = *output_def->Shape();
        }
#if !defined(DISABLE_OPTIONAL_TYPE)
        else if (utils::HasOptionalTensorType(onnx_inferred_type)) {
          *utils::GetMutableOptionalTypeProto(merge_target)
               ->mutable_tensor_type()
               ->mutable_shape() = *output_def->Shape();
        }
#endif

#if !defined(DISABLE_SPARSE_TENSORS)
        else if (utils::HasSparseTensorType(onnx_inferred_type)) {
          *merge_target.mutable_sparse_tensor_type()->mutable_shape() = *output_def->Shape();
        }
#endif
        auto status = MergeShapeInfo(output_def->Name(), onnx_inferred_type, merge_target,
                                     strict_shape_type_inference_, logger_);
        if (!status.IsOK()) {
          return ORT_MAKE_STATUS(ONNXRUNTIME, FAIL, "Node:", node_name, " ", status.ErrorMessage());
        }
        // we may have cleared the shape if there was a mismatch so handle that
        if (utils::HasShape(merge_target))
          output_def->SetShape(utils::GetShape(merge_target));
        else
          output_def->ClearShape();
      }
    }
  }

  return Status::OK();
}

// Apply type-inference and type-checking to all inputs and initializers:
common::Status Graph::TypeCheckInputsAndInitializers() {
  // Check that the type of every input is specified:
  for (auto* graph_input : GetInputs()) {
    if (nullptr == graph_input->Type()) {
      Status status(ONNXRUNTIME, onnxruntime::common::StatusCode::FAIL,
                    "This is an invalid model. "
                    "Model input (" +
                        graph_input->Name() + ") does not have type information.");
      return status;
    }
  }

  // Infer/check type and shape for all initializers from their values
  for (auto& initializer_pair : name_to_initial_tensor_) {
    const std::string& name = initializer_pair.first;
    auto* node_arg = GetNodeArg(name);
    // If node_arg is null, we ignore this as a potentially unused initializer here
    if (nullptr != node_arg) {
      const TensorProto* tensor_proto = initializer_pair.second;
      TypeProto tensor_type;
      tensor_type.mutable_tensor_type()->set_elem_type(tensor_proto->data_type());
      auto initializer_type = DataTypeUtils::ToType(tensor_type);
      auto nodearg_type = node_arg->Type();
      if (nullptr == nodearg_type)
        node_arg->SetType(initializer_type);
      else if (initializer_type != nodearg_type) {
        return ORT_MAKE_STATUS(ONNXRUNTIME, FAIL,
                               "Type Error: Data in initializer '", name, "' has element type ", *initializer_type,
                               " but usage of initializer in graph expects ", *nodearg_type);
      }

      // Set shape accordingly.
      TensorShapeProto inferred_shape;
      for (auto dim : tensor_proto->dims()) {
        inferred_shape.add_dim()->set_dim_value(dim);
      }

      const TensorShapeProto* p_existing_shape = node_arg->Shape();
      if (nullptr == p_existing_shape) {
        // use the inferred shape if this is a constant initializer (cannot be overridden).
        // if not it has a matching graph input, and we prefer the shape info (or lack of info) from the graph input
        if (GetConstantInitializer(name, false) != nullptr) {
          node_arg->SetShape(inferred_shape);
        }
      } else {
        bool invalid = false;

        if (p_existing_shape->dim_size() != tensor_proto->dims_size()) {
          invalid = true;
        } else {
          for (int i = 0; i < p_existing_shape->dim_size(); ++i) {
            auto& d = p_existing_shape->dim(i);
            if (utils::HasDimValue(d) && (d.dim_value() != tensor_proto->dims(i))) {
              invalid = true;
              break;
            }
          }
        }

        if (invalid) {
          return ORT_MAKE_STATUS(ONNXRUNTIME, FAIL,
                                 "Type Error: Shape of initializer ", name, " does not match. ",
                                 utils::GetTensorShapeFromTensorShapeProto(*p_existing_shape), " != ",
                                 utils::GetTensorShapeFromTensorProto(*tensor_proto));
        }
      }
    }
  }

  return Status::OK();
}

Status Graph::VerifyNodeAndOpMatch(const ResolveOptions& options) {
  CheckerContext ctx;
  ctx.set_ir_version(gsl::narrow_cast<int>(IrVersion()));
  ctx.set_opset_imports(DomainToVersionMap());
  ctx.set_schema_registry(schema_registry_.get());
  // Set the parent directory of model path to load external tensors if exist
  // ONNX expects a UTF-8 string here.
  ctx.set_model_dir(ToUTF8String(ModelPath().parent_path().native()));

  LexicalScopeContext parent;
  if (parent_node_) {
    // add outer scope values. these are set as implicit inputs to the node containing the subgraph
    // in BuildConnections, which happens prior to this being called during Graph::Resolve
    const auto& outer_scope_values = parent_node_->ImplicitInputDefs();
    parent.output_names.reserve(outer_scope_values.size());

    for (const auto* implicit_inputs : outer_scope_values) {
      parent.output_names.insert(implicit_inputs->Name());
    }
  } else {
    // we may have some locally defined outer scope args if we're in the middle of constructing a subgraph
    // and need to call Resolve. parent_node_ would be null in this case
    parent.output_names.insert(outer_scope_node_arg_names_.cbegin(), outer_scope_node_arg_names_.cend());
  }

  LexicalScopeContext lsc{parent};
  lsc.output_names.reserve(resolve_context_.inputs_and_initializers.size() + resolve_context_.output_args.size());

  for (const std::string_view& input : resolve_context_.inputs_and_initializers) {
    lsc.output_names.insert(std::string(input));
  }

  for (auto node_index : nodes_in_topological_order_) {
    // Node verification.
    auto& node = *GetNode(node_index);

    const auto& node_name = node.Name();

    if (!node.Op()) {
      {
        auto status = Status::OK();
        ORT_TRY {
          // if this is first Graph::Resolve call, we may have a NodeProto that was set on the Node so we can skip
          // the ToProto call.
          if (const NodeProto* orig_node_proto = node.GetOriginalNodeProto(); orig_node_proto) {
            checker::check_node(*orig_node_proto, ctx, lsc);
            // clear original as we don't know if the node will be modified once the Graph::Resolve completes.
            node.SetOriginalNodeProto(nullptr);
          } else {
            NodeProto node_proto;
            node.ToProto(node_proto);
            checker::check_node(node_proto, ctx, lsc);
          }
        }
        ORT_CATCH(const std::exception& ex) {
          ORT_HANDLE_EXCEPTION([&]() {
            status = ORT_MAKE_STATUS(ONNXRUNTIME, INVALID_GRAPH,
                                     "This is an invalid model. In Node, ", node, ", Error ", ex.what());
          });
        }
        ORT_RETURN_IF_ERROR(status);
      }

      SetOpSchemaFromRegistryForNode(node);

      if (!node.op_) {
        // check whether it refer to a function.
        std::string func_identifier = function_utils::GetFunctionIdentifier(node.Domain(), node.OpType());
        const auto& model_local_func_templates = owning_model_.GetModelLocalFunctionTemplates();
        auto iter = model_local_func_templates.find(func_identifier);
        if (iter != model_local_func_templates.end()) {
          // This node has a model local function proto.
          node.SetFunctionTemplate(*(iter->second));
        }
      }

      if (!node.op_) {
        return ORT_MAKE_STATUS(ONNXRUNTIME, FAIL,
                               "Fatal error: ", (node.Domain() == kOnnxDomain ? kOnnxDomainAlias : node.Domain()), ":",
                               node.OpType(), "(", node.SinceVersion(), ") is not a registered function/op");
      }

      // For ops without schema (like model local functions set the since version after constructing the schema.
      // schema construction will happen during function body initialization.
      if (node.since_version_ == -1) {
        node.since_version_ = node.op_->since_version();
      }
    }

    ORT_RETURN_IF_ERROR(node.UpdateInputArgCount());

    // currently an Op is required by ValidateVersion, so we use gsl::not_null to validate that.
    // This may change in the future to allow a null Op
    const gsl::not_null<const OpSchema*> p_op{node.Op()};

    // Attribute verification and fill node attribute with
    // default value defined in operator definition if needed.
    // Fill node attribute with default value specified in operator definition if any.
    const auto& node_attributes = node.GetAttributes();
    for (const auto& attr_def : p_op->attributes()) {
      auto node_attr_iter = node_attributes.find(attr_def.first);
      if (node_attributes.end() == node_attr_iter) {
        // The attribute was not specified in the node.
        if (!attr_def.second.required) {
          if (utils::HasName(attr_def.second.default_value)) {
            assert(attr_def.first == attr_def.second.default_value.name());
            // Set default value to the node attributes.
            node.AddAttributeProto(attr_def.second.default_value);
          }
          // TODO: Handle optional attribute but no default value specified in op definition.
        } else {
          Status status(ONNXRUNTIME, onnxruntime::common::StatusCode::FAIL,
                        "This is an invalid model. "
                        "Node (" +
                            node_name + ") attribute (" + attr_def.first +
                            ") is required but not specified.");
          return status;
        }
      }
    }

    NO_CHANGE_ON_SYNC_FLAG(ORT_RETURN_IF_ERROR(InferAndVerifyTypeMatch(node, *p_op, options)));

    // Accumulate output names of the iterated Node
    for (const auto& output : node.OutputDefs()) {
      lsc.output_names.insert(output->Name());
    }
  }

  // verify subgraphs
  for (auto node_index : nodes_in_topological_order_) {
    auto& node = *GetNode(node_index);
    for (auto& entry : node.GetAttributeNameToMutableSubgraphMap()) {
      Graph* subgraph = entry.second;
      ORT_RETURN_IF_ERROR(subgraph->VerifyNodeAndOpMatch(options));
    }
  }

  return Status::OK();
}

Status Graph::VerifyInputAndInitializerNames() {
  std::unordered_set<std::string_view>& inputs_and_initializers = resolve_context_.inputs_and_initializers;

  const auto& graph_inputs = GetInputs();
  inputs_and_initializers.reserve(graph_inputs.size() + name_to_initial_tensor_.size());

  for (auto* input : graph_inputs) {
    auto result = inputs_and_initializers.insert(input->Name());
    if (!result.second) {
      Status status(ONNXRUNTIME, onnxruntime::common::StatusCode::FAIL,
                    "Error: Duplicate definition-site for (" + input->Name() + ").");
      return status;
    }
  }

  for (auto& initializer_pair : name_to_initial_tensor_) {
    GSL_SUPPRESS(es .84)
    inputs_and_initializers.insert(initializer_pair.first);
    // Initializers are expected to be included in inputs (according to ONNX spec).
    // onnxruntime relaxes this constraint. No duplicate-name check here.
  }

  return Status::OK();
}

Status Graph::InitInputsInitializersOutputs() {
  // clear the previous relationships, as we re-create them when resolving.
  // same applies to the implicit input defs as they are built from any subgraphs within this graph.
  for (auto& node : Nodes()) {
    node.MutableRelationships().Clear();
    node.MutableDefinitions().implicit_input_defs.clear();
  }

  // add the subgraph pointers to the resolve context.
  for (auto& node : Nodes()) {
    auto& subgraphs = node.MutableSubgraphs();
    if (!subgraphs.empty()) {
      resolve_context_.nodes_with_subgraphs.insert(&node);
    }
  }

  ORT_RETURN_IF_ERROR(SetGraphInputsOutputs());
  ORT_RETURN_IF_ERROR(VerifyInputAndInitializerNames());
  ORT_RETURN_IF_ERROR(VerifyNoDuplicateName());

  return Status::OK();
}

Status Graph::PerformTypeAndShapeInferencing(const ResolveOptions& options) {
  ORT_RETURN_IF_ERROR(TypeCheckInputsAndInitializers());

  // type/shape inferencing on the nodes is done recursively as we need subgraph outputs
  // to be applied to Node outputs for the node containing the subgraph.
  // Call path is
  // VerifyNodeAndOpMatch
  //   Iterates Nodes
  //     Runs ONNX type/shape inferencing for each Node
  //      - If it hits a node with a subgraph, InferenceContext::getGraphAttributeInferencer is called
  //        by the ONNX level type/shape inferencing, which updates the subgraph inputs using GraphInferencerImpl
  //      - GraphInferencerImpl::doInferencing calls PerformTypeShapeInferencing to execute type/shape inferencing
  //        for all nodes in the subgraph. This leads to recursively handling all subgraphs contained in the node.
  //      - once we finish processing the subgraph/s we apply resultant type/shape information to the outputs
  //        of the node that contains the subgraph.
  ORT_RETURN_IF_ERROR(VerifyNodeAndOpMatch(options));

  return Status::OK();
}

Status Graph::Resolve(const ResolveOptions& options) {
  if (parent_graph_) {
    // Resolve must start at the top level graph in-order to handle outer scope
    // connections correctly, so recurse up to that level to start
    return parent_graph_->Resolve(options);
  }

  // find all subgraphs including nested ones.
  std::vector<Graph*> all_subgraphs;
  FindAllSubgraphs(all_subgraphs);

  bool subgraphs_need_resolve = std::any_of(all_subgraphs.cbegin(), all_subgraphs.cend(),
                                            [](const Graph* graph) {
                                              return graph->GraphResolveNeeded();
                                            });

  if (!GraphResolveNeeded() && !subgraphs_need_resolve) {
    return Status::OK();
  }

  // init all graph/subgraphs. non-recursive so call via ForThisAndAllSubgraphs.
  auto init_func = [](Graph& graph) { return graph.InitInputsInitializersOutputs(); };
  ORT_RETURN_IF_ERROR(ForThisAndAllSubgraphs(all_subgraphs, init_func));

  std::unordered_set<std::string> outer_scope_node_args_consumed;

  // recursively build connections between nodes in this graph and all subgraphs
  ORT_RETURN_IF_ERROR(BuildConnections(outer_scope_node_args_consumed));
  ORT_ENFORCE(outer_scope_node_args_consumed.empty(),
              "Shouldn't be possible to have NodeArgs that haven't been handled already.");

  // topological sort of this and any subgraphs is non-recursive
  auto topo_sort_func = [](Graph& graph) { return graph.PerformTopologicalSortAndCheckIsAcyclic(); };
  ORT_RETURN_IF_ERROR(ForThisAndAllSubgraphs(all_subgraphs, topo_sort_func));

  // type/shape validation and inferencing on this and any subgraphs
  // recurses into subgraphs via the ONNX checker, which descends into the GraphProto in node attributes
  // which define a subgraph.
  ORT_RETURN_IF_ERROR(PerformTypeAndShapeInferencing(options));

  // perform the final steps for this graph and all subgraphs
  auto finalize_func = [&options](Graph& graph) {
            // we don't need the resolve context any more. call Clear first to workaround bug in
            // MSVC std::unordered_set<std::string_view>.clear() when the underlying string is invalidated.
            // this can happen to ResolveContext.inputs_and_initializers during CleanUnusedInitializersAndNodeArgs.
            graph.resolve_context_.Clear();

            graph.CleanUnusedInitializersAndNodeArgs(options.initializer_names_to_preserve);
            graph.GraphResolveNeeded(false);

            // if we are resolving immediately after loading from a GraphProto, we don't need to
            // do a proto sync
            if (options.no_proto_sync_required) {
                graph.GraphProtoSyncNeeded(false);
            }

            // set num_resolves_ here so the graph and any subgraphs all have the same value
            ++graph.num_resolves_;

            return Status::OK(); };

  ORT_RETURN_IF_ERROR(ForThisAndAllSubgraphs(all_subgraphs, finalize_func));

  return Status::OK();
}

void Graph::SetName(const std::string& name) {
  graph_proto_->set_name(name);
}

void Graph::SetDescription(const std::string& description) {
  graph_proto_->set_doc_string(description);
}

bool Graph::ResolveContext::IsLocalValue(const std::string& name) const {
  return output_args.find(name) != output_args.cend() ||
         inputs_and_initializers.find(name) != inputs_and_initializers.cend();
}

bool Graph::ResolveContext::IsInputInitializerOrOutput(const std::string& name, bool check_ancestors) const {
  return IsLocalValue(name) ||
         (check_ancestors && graph.parent_graph_ &&
          graph.parent_graph_->resolve_context_.IsInputInitializerOrOutput(name, check_ancestors));
}

bool Graph::ResolveContext::IsOuterScopeValue(const std::string& name) const {
  return graph.parent_graph_ && graph.parent_graph_->resolve_context_.IsInputInitializerOrOutput(name, true);
}
#endif  // !defined(ORT_MINIMAL_BUILD)

#if !defined(ORT_MINIMAL_BUILD) || defined(ORT_EXTENDED_MINIMAL_BUILD)

void Graph::AddInitializedTensor(const TensorProto& tensor) {
  auto existing = name_to_initial_tensor_.find(tensor.name());
  const bool exists = existing != name_to_initial_tensor_.cend();
  if (exists) {
    ORT_ENFORCE(existing->second == &tensor,
                "AddInitializedTensor already has tensor with name ", tensor.name(), " but different TensorProto.");
    return;
  }

  // This overload is used when the tensor does not point to an OrtValue which
  // would need to be updated, but it is okay if it is pointing to flatbuffers or some other place at the moment.
  // However, if an ort_value present for the name, it must be replaced.
  if (utils::HasExternalDataInMemory(tensor)) {
    if (ortvalue_initializers_.count(tensor.name()) > 0) {
      ORT_THROW("OrtValue needs to be inserted. Use the overload that takes both TensorProto and OrtValue with data");
    }
  }
  const gsl::not_null<TensorProto*> tensor_added{graph_proto_->add_initializer()};
  *(tensor_added) = tensor;
  name_to_initial_tensor_.emplace(tensor.name(), tensor_added);

  if (!is_loaded_from_model_file_ && GetNodeArg(tensor.name()) == nullptr) {
    // make sure there is a NodeArg for the initializer as SetGraphInputsOutputs may add it to the graph inputs.
    // the shape will be set to the correct value in TypeCheckInputsAndInitializers as we don't yet know whether there
    // will be a matching graph input for this initializer (we prefer shape info from the graph input).
    TypeProto t;
    t.mutable_tensor_type()->set_elem_type(tensor.data_type());
    ORT_IGNORE_RETURN_VALUE(GetOrCreateNodeArg(tensor.name(), &t));
  }

  SetGraphResolveNeeded();
}

Status Graph::AddInitializedOrtValue(const ONNX_NAMESPACE::TensorProto& tensor_proto,
                                     const OrtValue& ortvalue_initializer) {
  ORT_RETURN_IF(name_to_initial_tensor_.count(tensor_proto.name()) > 0, "Attempt to replace the existing tensor");

  const gsl::not_null<TensorProto*> tensor_added{graph_proto_->add_initializer()};
  *(tensor_added) = tensor_proto;
  name_to_initial_tensor_.emplace(tensor_proto.name(), tensor_added);

  if (ortvalue_initializer.IsAllocated()) {
    const bool has_data_in_memory = utils::HasExternalDataInMemory(tensor_proto);
    ORT_RETURN_IF_NOT(has_data_in_memory,
                      "TensorProto is expected to refer to the ortvalue_initializer");
    const auto element_type = static_cast<int32_t>(utils::GetTensorElementType(tensor_proto));
    const auto& tensor = ortvalue_initializer.Get<Tensor>();
    ORT_RETURN_IF_NOT(tensor.GetElementType() == element_type,
                      "Element type mismatch between tensor proto and ortvalue_initializer");
    const auto proto_shape = utils::GetTensorShapeFromTensorProto(tensor_proto);
    ORT_RETURN_IF_NOT(proto_shape == tensor.Shape(), "Shape mismatch with ortvalue_initializer");

    ortvalue_initializers_.insert_or_assign(tensor_proto.name(), ortvalue_initializer);
  } else {
    ORT_ENFORCE(ortvalue_initializers_.count(tensor_proto.name()) == 0,
                "Stray leftover ort_value for a small initializer being inserted.");
  }

  SetGraphResolveNeeded();
  if (!is_loaded_from_model_file_ && GetNodeArg(tensor_proto.name()) == nullptr) {
    // make sure there is a NodeArg for the initializer as SetGraphInputsOutputs may add it to the graph inputs.
    // the shape will be set to the correct value in TypeCheckInputsAndInitializers as we don't yet know whether there
    // will be a matching graph input for this initializer (we prefer shape info from the graph input).
    TypeProto t;
    t.mutable_tensor_type()->set_elem_type(tensor_proto.data_type());
    ORT_IGNORE_RETURN_VALUE(GetOrCreateNodeArg(tensor_proto.name(), &t));
  }

  return Status::OK();
}

void Graph::FindAllSubgraphs(std::vector<Graph*>& subgraphs) {
  for (auto& node : Nodes()) {
    for (auto& subgraph : node.MutableSubgraphs()) {
      subgraphs.push_back(subgraph.get());
      subgraph->FindAllSubgraphs(subgraphs);
    }
  }
}

Status Graph::ForThisAndAllSubgraphs(const std::vector<Graph*>& subgraphs, std::function<Status(Graph&)> func) {
  auto status = func(*this);
  ORT_RETURN_IF_ERROR(status);

  for (auto& subgraph : subgraphs) {
    status = func(*subgraph);
    ORT_RETURN_IF_ERROR(status);
  }

  return status;
}

Status Graph::RemovedUnusedInitializersOrtFormat() {
  std::vector<Graph*> all_subgraphs;
  FindAllSubgraphs(all_subgraphs);
  auto cleanup_func = [](Graph& graph) {
    graph.CleanUnusedInitializersAndNodeArgs(nullptr);
    return Status::OK();
  };

  auto result = ForThisAndAllSubgraphs(all_subgraphs, cleanup_func);
  return result;
}
#endif  // !defined(ORT_MINIMAL_BUILD) || defined(ORT_EXTENDED_MINIMAL_BUILD)

const std::string& Graph::Name() const noexcept {
  return graph_proto_->name();
}

const std::string& Graph::Description() const noexcept {
  return graph_proto_->doc_string();
}

const std::filesystem::path& Graph::ModelPath() const {
  return owning_model_.ModelPath();
}

template <typename T, typename TIter>
static void RemoveRepeatedFieldEntry(T& repeated_field, const TIter& entry_to_remove) {
  auto num_entries = repeated_field.size();
  if (num_entries > 1) {
    // swap the entry being deleted with the last one, and delete it.
    // we do this so we don't have to move all the entries past the one being deleted down one.
    auto slot = entry_to_remove - repeated_field.begin();
    auto last_entry = repeated_field.end() - 1;
    repeated_field.SwapElements(narrow<int>(slot), narrow<int>(num_entries - 1));
    repeated_field.erase(last_entry);
  } else {
    repeated_field.erase(entry_to_remove);
  }
}

bool Graph::IsInitializedTensor(const std::string& name) const {
  return name_to_initial_tensor_.count(name) > 0;
}

#if !defined(DISABLE_SPARSE_TENSORS)
bool Graph::IsSparseInitializer(const std::string& name) const {
  return sparse_tensor_names_.count(name) > 0;
}
#endif

void Graph::RemoveInitializedTensor(const std::string& tensor_name) {
  bool found = false;
  auto iter = name_to_initial_tensor_.find(tensor_name);
  found = iter != name_to_initial_tensor_.end();
  if (found) {
    name_to_initial_tensor_.erase(iter);
#if !defined(DISABLE_SPARSE_TENSORS)
    sparse_tensor_names_.erase(tensor_name);
#endif

    // doesn't matter if it existed or not
    ORT_IGNORE_RETURN_VALUE(ortvalue_initializers_.erase(tensor_name));

    SetGraphResolveNeeded();
  } else {
#if !defined(DISABLE_SPARSE_TENSORS)
    ORT_ENFORCE(sparse_tensor_names_.count(tensor_name) == 0,
                "sparse_tensor_names_ not in sync with name_to_initial_tensor_");
#endif
  }

  auto& mutable_initializers = *(graph_proto_->mutable_initializer());
  auto proto_entry = std::find_if(mutable_initializers.begin(), mutable_initializers.end(),
                                  [&tensor_name](const TensorProto& entry) { return entry.name() == tensor_name; });

  if (proto_entry != mutable_initializers.end()) {
    RemoveRepeatedFieldEntry(mutable_initializers, proto_entry);
  } else {
    // these should always be in sync as the pointer in name_to_initial_tensor_ is to memory owned by graph_proto_
    ORT_ENFORCE(!found, "graph_proto_ is not in sync with name_to_initial_tensor_.");
  }
}

#if !defined(ORT_MINIMAL_BUILD)
Status Graph::ReplaceInitializedTensorImpl(ONNX_NAMESPACE::TensorProto new_initializer,
                                           OrtValue ort_value, bool must_replace_external) {
  // name_to_initial_tensor_ maps from name to const TensorProto*, so we first
  // look up the const pointer by name, then find and modify the mutable
  // pointed-to TensorProto in graph_proto_.
  const auto& initializer_name = new_initializer.name();
  const auto name_to_initializer_it = name_to_initial_tensor_.find(initializer_name);
  ORT_RETURN_IF_NOT(name_to_initializer_it != name_to_initial_tensor_.end(),
                    "Failed to find existing initializer with name ", initializer_name, ".");

  const auto& old_initializer = *(name_to_initializer_it->second);

  auto dims_eq = [&old_initializer, &new_initializer]() {
    if (old_initializer.dims_size() != new_initializer.dims_size()) return false;
    for (int i = 0; i < old_initializer.dims_size(); ++i) {
      if (old_initializer.dims(i) != new_initializer.dims(i)) return false;
    }
    return true;
  };

  // This check ensures that we are replacing the right initializer than the users wants to
  // replace data that is on disk with a reference to data in memory.
  ORT_RETURN_IF_NOT(!must_replace_external || utils::HasExternalData(old_initializer),
                    "Trying to replace non-external initializer with external data");

  // New initializers data generally are within OrtValues
  // Small initializers are still stored inside TensorProto
  ORT_RETURN_IF_NOT(utils::HasExternalDataInMemory(new_initializer) || !ort_value.IsAllocated(),
                    "All TensorProtos are expected to point to an OrtValue");

  ORT_RETURN_IF_NOT(dims_eq(), "Replacement tensor's dimensions do not match.");
  ORT_RETURN_IF_NOT(old_initializer.data_type() == new_initializer.data_type(),
                    "Replacement tensor's data type does not match.");

  auto& mutable_initializers = *(graph_proto_->mutable_initializer());
  // use cheaper pointer comparison to find old entry
  auto existing_entry = std::find(mutable_initializers.pointer_begin(), mutable_initializers.pointer_end(),
                                  &old_initializer);

  // these should always be in sync as the pointer in name_to_initial_tensor_ is to memory owned by graph_proto_
  ORT_ENFORCE(existing_entry != mutable_initializers.pointer_end(),
              "graph_proto_ is not in sync with name_to_initial_tensor_");

  if (ort_value.IsAllocated()) {
    ORT_IGNORE_RETURN_VALUE(ortvalue_initializers_.insert_or_assign(initializer_name, std::move(ort_value)));
  } else {
    ORT_IGNORE_RETURN_VALUE(ortvalue_initializers_.erase(initializer_name));
  }

  **existing_entry = std::move(new_initializer);

  return Status::OK();
}

common::Status Graph::ReplaceInitializedTensor(const ONNX_NAMESPACE::TensorProto& new_initializer,
                                               const OrtValue& ort_value) {
  return ReplaceInitializedTensorImpl(new_initializer, ort_value, false);
}

#if !defined(DISABLE_EXTERNAL_INITIALIZERS)
Status Graph::InjectExternalInitializedTensors(const InlinedHashMap<std::string, OrtValue>& external_initializers) {
  for (const auto& [name, value] : external_initializers) {
    const auto& user_tensor = value.Get<Tensor>();

    OrtValue ort_value;
    TensorProto tensor_proto;
    constexpr const bool use_tensor_buffer_true = true;
    if (user_tensor.SizeInBytes() > utils::kSmallTensorExternalDataThreshold) {
      if (user_tensor.OwnsBuffer()) {
        // If the user tensor has its own memory, we avoid copying
        tensor_proto = utils::TensorToTensorProto(user_tensor, name, use_tensor_buffer_true);
        ORT_ENFORCE(utils::HasExternalDataInMemory(tensor_proto), "Expecting this tensor_proto to have a pointer");
        ort_value = value;
      } else {
        Tensor initializer{user_tensor.DataType(), user_tensor.Shape(), CPUAllocator::DefaultInstance()};
        utils::MakeCpuTensorCopy(user_tensor, initializer);

        tensor_proto = utils::TensorToTensorProto(initializer, name, use_tensor_buffer_true);
        ORT_ENFORCE(utils::HasExternalDataInMemory(tensor_proto), "Expecting this tensor_proto to have a pointer");
        Tensor::InitOrtValue(std::move(initializer), ort_value);
      }
    } else {
      constexpr const bool use_tensor_buffer_false = false;
      tensor_proto = utils::TensorToTensorProto(user_tensor, name, use_tensor_buffer_false);
    }

    ORT_RETURN_IF_ERROR(ReplaceInitializedTensorImpl(std::move(tensor_proto), std::move(ort_value), true));
    LOGS(logger_, INFO) << "Replaced external initializer: " << name;
  }
  return Status::OK();
}

Status Graph::InjectExternalInitializersFromFilesInMemory(
    const InlinedHashMap<PathString, std::pair<char*, size_t>>& external_initializer_files) {
  for (const auto& [tensor_name, tensor_proto] : name_to_initial_tensor_) {
    if (tensor_proto->data_location() == TensorProto_DataLocation_EXTERNAL) {
      std::unique_ptr<ExternalDataInfo> external_data_info;
      ORT_RETURN_IF_ERROR(ExternalDataInfo::Create(tensor_proto->external_data(), external_data_info));

      const auto& external_file = external_data_info->GetRelPath();
      onnxruntime::FileOffsetType file_offset = external_data_info->GetOffset();
      const size_t external_data_length = external_data_info->GetLength();
      SafeInt<size_t> tensor_byte_size;
      ORT_RETURN_IF_ERROR(utils::GetSizeInBytesFromTensorProto<0>(*tensor_proto, &tensor_byte_size));
      ORT_RETURN_IF_NOT(external_data_length == 0 || external_data_length == tensor_byte_size,
                        "TensorProto: ", tensor_name, " external data size mismatch. Computed size: ",
                        *&tensor_byte_size, ", external_data.length: ", external_data_length);

      SafeInt<FileOffsetType> end_of_read(file_offset);
      end_of_read += tensor_byte_size;

      auto external_file_pos = external_initializer_files.find(external_file);
      ORT_RETURN_IF(external_file_pos == external_initializer_files.end(),
                    "External file: ", ORT_TSTR_CONVERT_TO_PRINTABLE_STRING(external_file),
                    " not found from the table user provided.");
      auto external_file_length = external_file_pos->second.second;

      ORT_RETURN_IF(file_offset < 0 || end_of_read > narrow<FileOffsetType>(external_file_length),
                    "External initializer: ", tensor_name,
                    " offset: ", file_offset, " size to read: ", external_data_length,
                    " given file_length: ", external_file_length, " are out of bounds or can not be read in full.");
      char* external_file_buffer = static_cast<char*>(external_file_pos->second.first);
      char* tensor_buffer = external_file_buffer + file_offset;

      const auto& old_initializer = *(tensor_proto);
      auto& mutable_initializers = *(graph_proto_->mutable_initializer());
      // use cheaper pointer comparison to find old entry
      auto existing_entry = std::find(mutable_initializers.pointer_begin(), mutable_initializers.pointer_end(),
                                      &old_initializer);

      // these should always be in sync as the pointer in name_to_initial_tensor_ is to memory owned by graph_proto_
      ORT_ENFORCE(existing_entry != mutable_initializers.pointer_end(),
                  "graph_proto_ is not in sync with name_to_initial_tensor_");
      (**existing_entry).clear_data_location();
      const DataTypeImpl* const type =
          DataTypeImpl::TensorTypeFromONNXEnum(old_initializer.data_type())->GetElementType();
      TensorShape tensor_shape = utils::GetTensorShapeFromTensorProto(old_initializer);
      auto tensor = Tensor(type, tensor_shape, tensor_buffer,
                           OrtMemoryInfo(CPU, OrtAllocatorType::OrtDeviceAllocator));

      constexpr const bool use_tensor_buffer_true = true;
      auto new_tensor_proto = utils::TensorToTensorProto(tensor, tensor_name, use_tensor_buffer_true);
      // Implied that external data is in memory
      const bool has_external_data_in_memory = utils::HasExternalData(new_tensor_proto);

      OrtValue ort_value;
      if (has_external_data_in_memory) {
        Tensor::InitOrtValue(std::move(tensor), ort_value);
      }
      ortvalue_initializers_.insert_or_assign(tensor_name, std::move(ort_value));
      **existing_entry = std::move(new_tensor_proto);
    }
  }

  return Status::OK();
}

#endif  // DISABLE_EXTERNAL_INITIALIZERS
#endif  // !defined(ORT_MINIMAL_BUILD)

bool Graph::GetInitializedTensor(const std::string& tensor_name, const TensorProto*& value) const {
  auto iter = name_to_initial_tensor_.find(tensor_name);
  if (name_to_initial_tensor_.end() == iter) {
    value = nullptr;
    return false;
  }
  value = iter->second;
  return true;
}

bool Graph::GetOrtValueInitializer(const std::string& name, OrtValue& value, bool check_outer_scope) const {
  // We want to make sure that the ort_value is found on the same level as its tensor_proto
  const ONNX_NAMESPACE::TensorProto* initializer = nullptr;
  if (GetInitializedTensor(name, initializer)) {
    auto it = ortvalue_initializers_.find(name);
    if (it != ortvalue_initializers_.end()) {
      value = it->second;
      return true;
    }
  }

  if (check_outer_scope && IsSubgraph()) {
    if (IsOuterScopeValue(name)) {
      // make sure there's not a local value with the same name. if there is it shadows any initializer in outer scope.
      return parent_graph_->GetOrtValueInitializer(name, value, check_outer_scope);
    }
  }
  return false;
}

void Graph::CleanAllInitializedTensors() noexcept {
  name_to_initial_tensor_.clear();
#if !defined(DISABLE_SPARSE_TENSORS)
  sparse_tensor_names_.clear();
#endif
  // Clearing RepeatedPtrFields does not free objects' memory. The memory is retained
  // and can be reused. Need to explicitly release the cleared objects and free the
  // memory.
  graph_proto_->mutable_initializer()->Clear();
#if GOOGLE_PROTOBUF_VERSION < 5026000
  const int num_cleared = graph_proto_->initializer().ClearedCount();
  for (int i = 0; i < num_cleared; i++) {
    delete graph_proto_->mutable_initializer()->ReleaseCleared();
  }
#endif

  ortvalue_initializers_.clear();
}

const ONNX_NAMESPACE::TensorProto* Graph::GetConstantInitializer(const std::string& initializer_name,
                                                                 bool check_outer_scope) const {
  const ONNX_NAMESPACE::TensorProto* initializer = nullptr;
  if (GetInitializedTensor(initializer_name, initializer)) {
    if (CanOverrideInitializer()) {
      const auto& graph_inputs = GetInputsIncludingInitializers();
      bool is_constant = std::none_of(graph_inputs.cbegin(), graph_inputs.cend(),
                                      [&initializer_name](const NodeArg* input) {
                                        return input->Name() == initializer_name;
                                      });

      if (!is_constant) {
        initializer = nullptr;
      }
    }
  } else if (check_outer_scope && IsSubgraph()) {
    // make sure there's not a local value with the same name. if there is it shadows any initializer in outer scope.
    if (IsOuterScopeValue(initializer_name)) {
      initializer = parent_graph_->GetConstantInitializer(initializer_name, check_outer_scope);
    }
  }

  return initializer;
}

const ONNX_NAMESPACE::TensorProto* Graph::GetInitializer(const std::string& initializer_name,
                                                         bool check_outer_scope) const {
  const ONNX_NAMESPACE::TensorProto* initializer = nullptr;
  if (GetInitializedTensor(initializer_name, initializer)) {
    return initializer;
  } else if (check_outer_scope && IsSubgraph()) {
    // make sure there's not a local value with the same name. if there is it shadows any initializer in outer scope.
    if (IsOuterScopeValue(initializer_name)) {
      initializer = parent_graph_->GetInitializer(initializer_name, check_outer_scope);
    }
  }

  return initializer;
}

const ONNX_NAMESPACE::TensorProto* Graph::GetInitializer(const std::string& initializer_name, OrtValue& value,
                                                         bool& is_constant, bool check_outer_scope) const {
  const ONNX_NAMESPACE::TensorProto* initializer = nullptr;
  if (GetInitializedTensor(initializer_name, initializer)) {
    if (CanOverrideInitializer()) {
      const auto& graph_inputs = GetInputsIncludingInitializers();
      is_constant = std::none_of(graph_inputs.cbegin(), graph_inputs.cend(),
                                 [&initializer_name](const NodeArg* input) {
                                   return input->Name() == initializer_name;
                                 });
    } else {
      is_constant = true;
    }

    auto it = ortvalue_initializers_.find(initializer_name);
    value = (it != ortvalue_initializers_.end()) ? it->second : OrtValue();
  } else if (check_outer_scope && IsSubgraph()) {
    // make sure there's not a local value with the same name. if there is it shadows any initializer in outer scope.
    if (IsOuterScopeValue(initializer_name)) {
      initializer = parent_graph_->GetInitializer(initializer_name, value, is_constant, check_outer_scope);
    }
  }

  return initializer;
}

#if !defined(ORT_MINIMAL_BUILD)
void Graph::AddValueInfo(const NodeArg* new_value_info) {
  NodeArg* node_arg = GetNodeArg(new_value_info->Name());
  ORT_ENFORCE(node_arg && node_arg == new_value_info, "Error: trying to add an value info that are no in graph.");
  value_info_.insert(new_value_info);
}

template <typename StringRange>
std::vector<NodeArg*> Graph::CreateNodeArgs(const StringRange& names,
                                            const ArgNameToTypeMap& name_to_type_map) {
  const auto name_to_type_map_end = name_to_type_map.end();
  std::vector<NodeArg*> results;
  results.reserve(names.size());

  for (const std::string& name : names) {
    const TypeProto* type = nullptr;

    auto name_to_type_iter = name_to_type_map.find(name);
    if (name_to_type_iter != name_to_type_map_end) {
      // This node input arg type/shape does exist in graph proto.
      // Assign type/shape information to node input arg.
      type = &(name_to_type_iter->second);
    }

    auto node_arg = &GetOrCreateNodeArg(name, type);
    results.push_back(node_arg);
  }

  return results;
}

Node& Graph::AddNode(const Node& other) {
  const auto& definitions = other.GetDefinitions();

  auto& new_node = AddNode(other.Name(), other.OpType(), other.Description(),
                           definitions.input_defs,
                           definitions.output_defs,
                           &other.GetAttributes(),
                           other.Domain());

  return new_node;
}

Node& Graph::AddNode(const NodeProto& node_proto,
                     const ArgNameToTypeMap& name_to_type_map) {
  auto input_defs = CreateNodeArgs(node_proto.input(), name_to_type_map);
  auto output_defs = CreateNodeArgs(node_proto.output(), name_to_type_map);

  const int num_attributes = node_proto.attribute_size();
  NodeAttributes attributes;
  attributes.reserve(num_attributes);

  for (int i = 0; i < num_attributes; ++i) {
    auto& attr = node_proto.attribute(i);
    attributes[attr.name()] = attr;
  }

  Node& new_node = AddNode(node_proto.name(),
                           node_proto.op_type(),
                           node_proto.doc_string(),
                           input_defs,
                           output_defs,
                           &attributes,
                           node_proto.domain());

  // Perf optimization: temporarily set NodeProto in Node so we don't need to call Node::ToProto prior to
  // calling onnx::check_node
  // NOTE: We don't handle a node with kOnnxDomainAlias. The entry in schema_registry_ uses kOnnxDomain,
  // and that's what onnx::check_node uses during validation.
  // The Node ctor automatically converts kOnnxDomainAlias to kOnnxDomain to handle this.
  // node_proto is const so we can't do the same here.
  if (node_proto.domain() != kOnnxDomainAlias) {
    new_node.SetOriginalNodeProto(&node_proto);
  }

  return new_node;
}

static flatbuffers::Offset<flatbuffers::Vector<flatbuffers::Offset<flatbuffers::String>>>
SaveInputsOutputsToOrtFormat(flatbuffers::FlatBufferBuilder& builder, const std::vector<const NodeArg*>& src) {
  std::vector<flatbuffers::Offset<flatbuffers::String>> vec(src.size());
  std::transform(src.cbegin(), src.cend(), vec.begin(),
                 [&builder](const NodeArg* entry) {
                   return builder.CreateSharedString(entry->Name());
                 });
  return builder.CreateVector(vec);
}

common::Status Graph::SaveToOrtFormat(flatbuffers::FlatBufferBuilder& builder,
                                      flatbuffers::Offset<fbs::Graph>& fbs_graph) const {
  auto inputs = SaveInputsOutputsToOrtFormat(builder, graph_inputs_including_initializers_);
  auto outputs = SaveInputsOutputsToOrtFormat(builder, graph_outputs_);

#if !defined(DISABLE_SPARSE_TENSORS)
  std::vector<flatbuffers::Offset<fbs::SparseTensor>> sparse_initializers_data;
  sparse_initializers_data.reserve(sparse_tensor_names_.size());
#endif
  const auto sparse_end = sparse_tensor_names_.end();

  std::vector<flatbuffers::Offset<fbs::Tensor>> initializers_data;
#if !defined(DISABLE_SPARSE_TENSORS)
  assert(sparse_tensor_names_.size() <= name_to_initial_tensor_.size());
  initializers_data.reserve(name_to_initial_tensor_.size() - sparse_tensor_names_.size());
#else
  initializers_data.reserve(name_to_initial_tensor_.size());
#endif
  const auto& model_path = ModelPath();

  for (const auto& pair : name_to_initial_tensor_) {
    if (sparse_tensor_names_.find(pair.first) == sparse_end) {
      flatbuffers::Offset<fbs::Tensor> fbs_tensor;
      ORT_RETURN_IF_ERROR(
          fbs::utils::SaveInitializerOrtFormat(builder, *pair.second, model_path, fbs_tensor));
      initializers_data.push_back(fbs_tensor);
    }
#if !defined(DISABLE_SPARSE_TENSORS)
    else {
      SparseTensorProto sparse_initializer;
      ORT_RETURN_IF_ERROR(utils::DenseTensorToSparseTensorProto(*pair.second, model_path, sparse_initializer));
      flatbuffers::Offset<fbs::SparseTensor> fbs_sparse_tensor;
      ORT_RETURN_IF_ERROR(
          fbs::utils::SaveSparseInitializerOrtFormat(builder, sparse_initializer, model_path, fbs_sparse_tensor));
      sparse_initializers_data.push_back(fbs_sparse_tensor);
    }
#endif
  }
#if !defined(DISABLE_SPARSE_TENSORS)
  auto sparse_initializers = builder.CreateVector(sparse_initializers_data);
#endif
  auto initializers = builder.CreateVector(initializers_data);

  std::vector<flatbuffers::Offset<fbs::ValueInfo>> node_args_data;
  node_args_data.reserve(node_args_.size());
  for (const auto& pair : node_args_) {
    flatbuffers::Offset<fbs::ValueInfo> fbs_val_info;
    ORT_RETURN_IF_ERROR(
        fbs::utils::SaveValueInfoOrtFormat(builder, pair.second->ToProto(), fbs_val_info));
    node_args_data.push_back(fbs_val_info);
  }
  auto node_args = builder.CreateVector(node_args_data);

  std::vector<flatbuffers::Offset<fbs::Node>> nodes_vec;
  std::vector<flatbuffers::Offset<fbs::NodeEdge>> node_edges_vec;
  node_edges_vec.reserve(nodes_.size());
  for (const auto& node : nodes_) {
    if (node != nullptr) {
      flatbuffers::Offset<fbs::Node> fbs_node;
      ORT_RETURN_IF_ERROR(node->SaveToOrtFormat(builder, fbs_node));
      nodes_vec.push_back(fbs_node);
      node_edges_vec.push_back(node->SaveEdgesToOrtFormat(builder));
    }
  }
  auto nodes = builder.CreateVector(nodes_vec);
  auto node_edges = builder.CreateVector(node_edges_vec);

#if !defined(ORT_MINIMAL_BUILD) || defined(ORT_EXTENDED_MINIMAL_BUILD)
  auto runtime_optimizations = flatbuffers::Offset<fbs::RuntimeOptimizations>{};  // null value
  if (!RuntimeOptimizations().IsEmpty()) {
    flatbuffers::Offset<RuntimeOptimizationRecordContainer::FbsRuntimeOptimizationRecordContainer>
        runtime_optimization_records;
    ORT_RETURN_IF_ERROR(RuntimeOptimizations().SaveToOrtFormat(builder, runtime_optimization_records));
    runtime_optimizations = fbs::CreateRuntimeOptimizations(builder, runtime_optimization_records);
  }
#endif

  fbs::GraphBuilder gb(builder);
  gb.add_initializers(initializers);
  gb.add_node_args(node_args);
  gb.add_nodes(nodes);
  gb.add_max_node_index(gsl::narrow_cast<uint32_t>(nodes_.size()));
  gb.add_node_edges(node_edges);
  gb.add_inputs(inputs);
  gb.add_outputs(outputs);
#if !defined(DISABLE_SPARSE_TENSORS)
  gb.add_sparse_initializers(sparse_initializers);
#endif
#if !defined(ORT_MINIMAL_BUILD) || defined(ORT_EXTENDED_MINIMAL_BUILD)
  gb.add_runtime_optimizations(runtime_optimizations);
#endif
  fbs_graph = gb.Finish();
  return Status::OK();
}
#endif  // !defined(ORT_MINIMAL_BUILD)

#if !defined(ORT_MINIMAL_BUILD) || defined(ORT_EXTENDED_MINIMAL_BUILD)
std::string Graph::GenerateNodeArgName(const std::string& base_name) {
  std::string new_name = base_name;
  // Check if new_name has been used in as any of node_args_' names.
  // Check if new_name has been generated by this function.
  // If both are not, add new_name into name set and return the new_name
  // as the generated name. Otherwise, keep generating new names.
  while (node_args_.find(new_name) != node_args_.end() ||
         generated_node_arg_names_.find(new_name) != generated_node_arg_names_.end()) {
    std::ostringstream str;
    str << base_name << "_token_" << name_generator_++;
    new_name = str.str();
  }

  generated_node_arg_names_.insert(new_name);
  return new_name;
}

std::string Graph::GenerateNodeName(const std::string& base_name) {
  // Define name-checking function for node name.
  // Return true if the input name hasn't been used. Otherwise, return false.
  auto name_is_ok = [&](const std::string name) {
    for (auto it = nodes_.begin(); it != nodes_.end(); ++it) {
      if (*it == nullptr) {
        continue;
      }
      if (it->get()->Name() != name) {
        continue;
      }
      // Find a matched name so we cannot reuse the input name.
      return false;
    }

    if (generated_node_names_.find(name) != generated_node_names_.end()) {
      // Find a matched name so we cannot reuse the input name.
      return false;
    }

    // The input name can be reused.
    return true;
  };

  // Start with the input name.
  std::string new_name = base_name;

  while (!name_is_ok(new_name)) {
    std::ostringstream str;
    str << base_name << "_token_" << name_generator_++;
    new_name = str.str();
  }

  // Make sure this new_name is not going to be reused.
  generated_node_names_.insert(new_name);

  return new_name;
}

Node& Graph::AddNode(const std::string& name,
                     const std::string& op_type,
                     const std::string& description,
                     gsl::span<NodeArg* const> input_args,
                     gsl::span<NodeArg* const> output_args,
                     const NodeAttributes* attributes,
                     const std::string& domain) {
  InlinedVector<NodeArg*> inputs;
  InlinedVector<NodeArg*> outputs;
  inputs.resize(input_args.size());
  outputs.resize(output_args.size());
  int i = 0;
  for (auto input_arg : input_args) {
    inputs[i++] = &GetOrCreateNodeArg(input_arg->Name(), input_arg->TypeAsProto());
  }
  i = 0;
  for (auto output_arg : output_args) {
    outputs[i++] = &GetOrCreateNodeArg(output_arg->Name(), output_arg->TypeAsProto());
  }

  const gsl::not_null<Node*> node = AllocateNode();
  node->Init(name, op_type, description, inputs, outputs, attributes, domain);
  if (0 != op_type.compare(kNoOp)) {
    GraphProtoSyncNeeded(true);
  }

  return *node;
}

Node& Graph::AddNode(const std::string& name,
                     const std::string& op_type,
                     const std::string& description,
                     gsl::span<NodeArg* const> input_args,
                     gsl::span<NodeArg* const> output_args,
                     NodeAttributes&& attributes,
                     const std::string& domain) {
  InlinedVector<NodeArg*> inputs;
  InlinedVector<NodeArg*> outputs;
  inputs.resize(input_args.size());
  outputs.resize(output_args.size());
  int i = 0;
  for (auto input_arg : input_args) {
    inputs[i++] = &GetOrCreateNodeArg(input_arg->Name(), input_arg->TypeAsProto());
  }
  i = 0;
  for (auto output_arg : output_args) {
    outputs[i++] = &GetOrCreateNodeArg(output_arg->Name(), output_arg->TypeAsProto());
  }

  const gsl::not_null<Node*> node = AllocateNode();
  node->Init(name, op_type, description, inputs, outputs, std::move(attributes), domain);
  if (0 != op_type.compare(kNoOp)) {
    GraphProtoSyncNeeded(true);
  }

  return *node;
}

bool Graph::RemoveNode(NodeIndex p_index) {
  auto node = GetNode(p_index);
  if (nullptr == node) {
    return false;
  }

  // Node must be disconnected from any downstream nodes before removal
  ORT_ENFORCE(node->GetOutputEdgesCount() == 0, "Can't remove node ", node->Name(), " as it still has output edges.");

  // Remove all input edges.
  // Need to copy the edge info first so we can remove the real edges while iterating the copy of edge info.
  auto input_edges = node->GetRelationships().input_edges;

  for (auto& input_edge : input_edges) {
    RemoveEdge(input_edge.GetNode().Index(), p_index, input_edge.GetSrcArgIndex(), input_edge.GetDstArgIndex());
  }

  return ReleaseNode(p_index);
}
#endif  // !defined(ORT_MINIMAL_BUILD) || defined(ORT_EXTENDED_MINIMAL_BUILD)

#if !defined(ORT_MINIMAL_BUILD)
bool Graph::AddControlEdge(NodeIndex src_node_index, NodeIndex dst_node_index) {
  if (nodes_.size() <= src_node_index ||
      nodes_.size() <= dst_node_index ||
      nullptr == nodes_[src_node_index] ||
      nullptr == nodes_[dst_node_index]) {
    // Invalid node indexes specified.
    return false;
  }

  GSL_SUPPRESS(es.84) {  // ignoring return from insert()
    nodes_[src_node_index]->MutableRelationships().output_edges.insert(Node::EdgeEnd(*nodes_[dst_node_index]));
    nodes_[dst_node_index]->MutableRelationships().input_edges.insert(Node::EdgeEnd(*nodes_[src_node_index]));
    nodes_[dst_node_index]->MutableRelationships().control_inputs.insert(nodes_[src_node_index]->Name());
  }

  return true;
}

const ONNX_NAMESPACE::GraphProto& Graph::ToGraphProto() {
  if (!GraphProtoSyncNeeded()) {
    return *graph_proto_;
  }

  // Nodes.
  ToGraphProtoInternal(*graph_proto_);

  GraphProtoSyncNeeded(false);

  return *graph_proto_;
}

namespace {
// The function examines initializer tensor_proto and if the data is in memory it inlines
// and adds it to the output initializers. Otherwise, it copies the initializer.
// External data on disk references are preserved.
<<<<<<< HEAD
Status InlineOrCopyInitializerToGraphProto(const Graph& src_graph, const ONNX_NAMESPACE::TensorProto& initializer,
                                           ONNX_NAMESPACE::TensorProto& output) {
=======
Status InlineOrCopyInitializer(const Graph& src_graph, const ONNX_NAMESPACE::TensorProto& initializer,
                               ONNX_NAMESPACE::TensorProto& output) {
>>>>>>> d9b127ce
  // copy any in-memory external data into raw data
  if (utils::HasExternalDataInMemory(initializer)) {
    OrtValue ort_value;
    ORT_RETURN_IF_NOT(src_graph.GetOrtValueInitializer(initializer.name(), ort_value, /*check_outer_scope=*/false),
                      "Unable to find OrtValue for initializer with data in memory");
    ORT_RETURN_IF_NOT(graph_utils::CheckInMemoryDataMatch(initializer, ort_value.Get<Tensor>()),
                      "Unable to match OrtValue for initializer with data in memory");
    output = utils::TensorToTensorProto(ort_value.Get<Tensor>(),
                                        initializer.name(), /* use_tensor_buffer */ false);
  } else {
    output = initializer;
  }
  return Status::OK();
}

}  // namespace

Status Graph::ProcessSubgraphsInMemoryData(ONNX_NAMESPACE::GraphProto& output_graph_proto,
                                           bool process_main) const {
  for (const auto& node : Nodes()) {
    if (node.ContainsSubgraph()) {
      // Let's find this node in the output_graph_proto
      // The node name is optional, so we may need to check by the output value name
      // given that they can only assigned once.
      auto hit = std::find_if(output_graph_proto.mutable_node()->begin(),
                              output_graph_proto.mutable_node()->end(),
                              [&node](const ONNX_NAMESPACE::NodeProto& proto) {
                                const auto& node_name = node.Name();
                                if (!node_name.empty())
                                  return proto.name() == node_name;
                                return (proto.output_size() > 0 &&
                                        proto.output(0) == node.OutputDefs()[0]->Name());
                              });
      ORT_RETURN_IF_NOT(hit != output_graph_proto.mutable_node()->end(), "Node ", node.Name(),
                        " not found in output_graph_proto");
      auto& result_node = *hit;
      for (const auto& e : node.GetAttributeNameToSubgraphMap()) {
        const auto& name = e.first;
        const auto& subgraph = e.second;
        // Lets find this subgraph in the result_node
        auto sub_hit = std::find_if(result_node.mutable_attribute()->begin(),
                                    result_node.mutable_attribute()->end(),
                                    [&name](const ONNX_NAMESPACE::AttributeProto& proto) {
                                      return proto.name() == name;
                                    });
        ORT_RETURN_IF_NOT(sub_hit != result_node.mutable_attribute()->end() && utils::HasGraph(*sub_hit),
                          "Subgraph ", name, " is referred to in GetAttributeNameToSubgraphMap, but not found in node ",
                          node.Name(), " while attempting to recurse into it.");
        auto& result_subgraph = *sub_hit->mutable_g();
        ORT_RETURN_IF_ERROR(subgraph->ProcessSubgraphsInMemoryData(result_subgraph, process_main));
      }
    }
  }

  // When graph_proto is copied from graph_proto, initializers already present in the main graph
  if (parent_graph_ != nullptr || process_main) {
#if !defined(DISABLE_SPARSE_TENSORS)
    auto* mutable_initializers = output_graph_proto.mutable_initializer();
    const auto& model_path = ModelPath();
    const bool has_sparse_initializers = !sparse_tensor_names_.empty();
    const auto sparse_end = sparse_tensor_names_.end();

    // We want to make sure that sparse initializers do not appear
    // as dense duplicates within the initializers list.
    std::optional<InlinedHashSet<std::string>> initializer_to_remove;
    if (has_sparse_initializers) {
      // We need to remove the dense initializers that are sparse tensors
      initializer_to_remove.emplace();
    }

    for (auto first = mutable_initializers->begin(), end = mutable_initializers->end(); first != end; ++first) {
      auto& initializer = *first;
      if (utils::HasExternalDataInMemory(initializer)) {
        // If the initializer has external data in memory, we need to inline it.
<<<<<<< HEAD
        ORT_RETURN_IF_ERROR(InlineOrCopyInitializerToGraphProto(*this, initializer, initializer));
=======
        ORT_RETURN_IF_ERROR(InlineOrCopyInitializer(*this, initializer, initializer));
>>>>>>> d9b127ce
      }
      if (has_sparse_initializers && sparse_end != sparse_tensor_names_.find(initializer.name())) {
        auto& sparse_initializer = *output_graph_proto.add_sparse_initializer();
        ORT_RETURN_IF_ERROR(utils::DenseTensorToSparseTensorProto(initializer, model_path, sparse_initializer));
        initializer_to_remove->insert(initializer.name());
      }
    }

    // erase/remove dense initializers that are sparse tensors so no duplicates are present
    if (initializer_to_remove && !initializer_to_remove->empty()) {
      mutable_initializers->erase(std::remove_if(
                                      mutable_initializers->begin(), mutable_initializers->end(),
                                      [&initializer_to_remove](const ONNX_NAMESPACE::TensorProto& initializer) {
                                        return initializer_to_remove->count(initializer.name()) > 0;
                                      }),
                                  mutable_initializers->end());
    }
#else
    for (auto& initializer : *output_graph_proto.mutable_initializer()) {
      if (utils::HasExternalDataInMemory(initializer)) {
        // If the initializer has external data in memory, we need to inline it.
<<<<<<< HEAD
        ORT_RETURN_IF_ERROR(InlineOrCopyInitializerToGraphProto(*this, initializer, initializer));
=======
        ORT_RETURN_IF_ERROR(InlineOrCopyInitializer(*this, initializer, initializer));
>>>>>>> d9b127ce
      }
    }
#endif
  }
  return Status::OK();
}

ONNX_NAMESPACE::GraphProto Graph::ToGraphProto() const {
  GraphProto result;
  if (!GraphProtoSyncNeeded()) {
    result = *graph_proto_;
    ORT_THROW_IF_ERROR(ProcessSubgraphsInMemoryData(result, /*process_main*/ true));
  } else {
    ToGraphProtoInternal(result);

    ORT_THROW_IF_ERROR(ProcessSubgraphsInMemoryData(result, /*process_main*/ false));

    // Add initializers to parent graph by copy converting them from graph_proto_
    // ToGraphProtoInternal() does not copy initializers for the main graph
    auto* mutable_initializers = result.mutable_initializer();

#if !defined(DISABLE_SPARSE_TENSORS)
    const auto& model_path = ModelPath();
    const bool has_sparse_initializers = !sparse_tensor_names_.empty();
    const auto sparse_end = sparse_tensor_names_.end();

    for (const auto& initializer : graph_proto_->initializer()) {
      if (!has_sparse_initializers || sparse_end == sparse_tensor_names_.find(initializer.name())) {
<<<<<<< HEAD
        ORT_THROW_IF_ERROR(InlineOrCopyInitializerToGraphProto(*this, initializer,
                                                               *mutable_initializers->Add()));
=======
        ORT_THROW_IF_ERROR(InlineOrCopyInitializer(*this, initializer,
                                                   *mutable_initializers->Add()));
>>>>>>> d9b127ce
      } else {
        auto& sparse_initializer = *result.add_sparse_initializer();
        if (utils::HasExternalDataInMemory(initializer)) {
          ONNX_NAMESPACE::TensorProto tensor_proto;
<<<<<<< HEAD
          ORT_THROW_IF_ERROR(InlineOrCopyInitializerToGraphProto(*this, initializer,
                                                                 tensor_proto));
=======
          ORT_THROW_IF_ERROR(InlineOrCopyInitializer(*this, initializer,
                                                     tensor_proto));
>>>>>>> d9b127ce
          ORT_THROW_IF_ERROR(utils::DenseTensorToSparseTensorProto(tensor_proto, model_path, sparse_initializer));
        } else {
          ORT_THROW_IF_ERROR(utils::DenseTensorToSparseTensorProto(initializer, model_path, sparse_initializer));
        }
      }
    }
#else
<<<<<<< HEAD
    // Add initializers to parent graph by copy converting them from graph_proto_
    // ToGraphProtoInternal() does not copy initializers for the main graph
    for (const auto& initializer : graph_proto_->initializer()) {
      ORT_THROW_IF_ERROR(InlineOrCopyInitializerToGraphProto(*this, initializer, *mutable_initializers->Add()));
=======
    for (const auto& initializer : graph_proto_->initializer()) {
      ORT_THROW_IF_ERROR(InlineOrCopyInitializer(*this, initializer, *mutable_initializers->Add()));
>>>>>>> d9b127ce
    }
#endif
  }

  return result;
}

Status Graph::AddExternalInitializersToGraphProtoImpl(
    const std::filesystem::path& model_path,
    const std::filesystem::path& external_file_path,
    const std::filesystem::path& model_external_file_path,
    const ModelSavingOptions& model_saving_options,
    ONNX_NAMESPACE::GraphProto& output_graph_proto,
    std::ostream& external_stream,
    int64_t& external_offset) const {
  // Process initializers in a subgraph, check their size and
  // write to an external file. This function also saves pre-packed
  // blobs for the initializer being saved to disk, if the initializer has any pre-packs.
  // This function is invoked by ToGraphProtoWithExternalInitiallizers() and processes subgraphs
  // bottom up.
  for (const auto& node : Nodes()) {
    if (node.ContainsSubgraph()) {
      // Let's find this node in the output_graph_proto
      // The node name is optional, so we may need to check by the output value name
      // given that they can only assigned once.
      auto hit = std::find_if(output_graph_proto.mutable_node()->begin(),
                              output_graph_proto.mutable_node()->end(),
                              [&node](const ONNX_NAMESPACE::NodeProto& proto) {
                                const auto& node_name = node.Name();
                                if (!node_name.empty())
                                  return proto.name() == node_name;
                                return (proto.output_size() > 0 &&
                                        proto.output(0) == node.OutputDefs()[0]->Name());
                              });
      ORT_RETURN_IF_NOT(hit != output_graph_proto.mutable_node()->end(), "Node ", node.Name(),
                        " not found in output_graph_proto");
      auto& result_node = *hit;
      for (const auto& e : node.GetAttributeNameToSubgraphMap()) {
        const auto& name = e.first;
        const auto& subgraph = e.second;
        // Lets find this subgraph in the result_node
        auto sub_hit = std::find_if(result_node.mutable_attribute()->begin(),
                                    result_node.mutable_attribute()->end(),
                                    [&name](const ONNX_NAMESPACE::AttributeProto& proto) {
                                      return proto.name() == name;
                                    });
        ORT_RETURN_IF_NOT(sub_hit != result_node.mutable_attribute()->end() && utils::HasGraph(*sub_hit),
                          "Subgraph ", name, " is referred to in GetAttributeNameToSubgraphMap, but not found in node ",
                          node.Name(), " while attempting to recurse into it.");
        auto& result_subgraph = *sub_hit->mutable_g();
        ORT_RETURN_IF_ERROR(subgraph->AddExternalInitializersToGraphProtoImpl(
            model_path, external_file_path,
            model_external_file_path, model_saving_options,
            result_subgraph,
            external_stream, external_offset));
      }
    }
  }

  // Used only when pre-packed weights are serialized
  InlinedHashSet<std::string> processed_weights;
  // prepacked_weights_for_graph_ is present only when SessionState is finalized.
  const bool process_prepacks = prepacked_weights_for_graph_.has_value() &&
                                prepacked_weights_for_graph_->GetNumberOfWeightsForWriting() > 0;
  if (process_prepacks) {
    processed_weights.reserve(graph_proto_->initializer_size());
  }

  // Add the initializers to the result graph.
  for (const auto& initializer : graph_proto_->initializer()) {
#if !defined(DISABLE_SPARSE_TENSORS)
    if (IsSparseInitializer(initializer.name())) {
      // Sparse tensors are added to the ONNX file.
      auto& sparse_initializer = *output_graph_proto.add_sparse_initializer();
      auto status = utils::DenseTensorToSparseTensorProto(initializer, model_path, sparse_initializer);
      ORT_RETURN_IF_NOT(status.IsOK(), "Failed to convert dense initializer to sparse");
    } else {
#endif

      // We do not externalize string tensors.
      if (utils::HasString(initializer)) {
<<<<<<< HEAD
        ORT_RETURN_IF_ERROR(InlineOrCopyInitializerToGraphProto(
=======
        ORT_RETURN_IF_ERROR(InlineOrCopyInitializer(
>>>>>>> d9b127ce
            *this, initializer,
            *output_graph_proto.mutable_initializer()->Add()));
        continue;
      }

      // Dense tensors larger than the threshold are added to the external file.
      TensorProto* output_proto = output_graph_proto.add_initializer();
      std::vector<uint8_t> raw_data;
      ORT_RETURN_IF_ERROR(utils::UnpackInitializerData(initializer, model_path, raw_data));
      size_t tensor_bytes_size = raw_data.size();
      if (model_saving_options.force_embed_external_ini ||
          tensor_bytes_size < model_saving_options.initializer_size_threshold) {
        *output_proto = initializer;
        // Data with size above the threshold is written into the new external initializer file
        // Data with size below the threshold should be kept inside the new model file
        // instead of leaving it in the old external initializer file for the old Onnx file
        if (utils::HasExternalData(initializer)) {
          output_proto->set_raw_data(raw_data.data(), raw_data.size());
          output_proto->clear_data_location();
          output_proto->clear_external_data();
        }
        if (process_prepacks) {
          // These pre-packs will reside in memory
          processed_weights.insert(initializer.name());
        }
        continue;
      }

      // update external_offset for alignment
      // need to do padding before write actual tensor data as we do offset alignment at the begin of
      // large tensors (offset need to be page aligned and allocation granularity aligned) like below:
      // \242\2557\256\023.\031&0000000000000000\332)k+\253\246\342\246(&\006!\347\232\374\236\325\026\032+\36XXXX
      // |<---smaller tensor---->|<---padding--->|<------------------large tensor----------------------------->|
      if (model_saving_options.align_offset && static_cast<int64_t>(tensor_bytes_size) >
                                                   model_saving_options.align_threshold) {
        ORT_RETURN_IF_NOT(ExternalDataInfo::AlignAndPad(external_stream, model_saving_options.allocation_granularity,
                                                        external_offset),
                          "Failed writing external data to: ", model_external_file_path);
      }

      ORT_RETURN_IF_NOT(external_stream.write(reinterpret_cast<const char*>(raw_data.data()), tensor_bytes_size),
                        "Failed to write external initializers to file: ", model_external_file_path);

      output_proto->set_name(initializer.name());
      output_proto->set_data_type(initializer.data_type());
      output_proto->mutable_dims()->CopyFrom(initializer.dims());
      output_proto->set_doc_string(initializer.doc_string());

      ExternalDataInfo::SetExternalLocationToProto(external_file_path, external_offset,
                                                   tensor_bytes_size, *output_proto);

      external_offset = SafeInt<int64_t>(external_offset) + tensor_bytes_size;

      if (process_prepacks) {
        // check if this weight was referred to in subgraphs
        InlinedHashSet<std::string> blob_keys_to_external_data;

        // See if this weight has any pre-prepacks referred to in this graph.
        const auto* blobs_keys_for_weight = prepacked_weights_for_graph_->GetKeysForWeightForSaving(initializer.name());
        if (blobs_keys_for_weight != nullptr && !blobs_keys_for_weight->empty()) {
          // Add all the blob_keys to the set of keys to process
          blob_keys_to_external_data.insert(blobs_keys_for_weight->begin(), blobs_keys_for_weight->end());
        }

        if (!blob_keys_to_external_data.empty()) {
          auto& os = ExternalDataInfo::WritePrepackedToFileAndAddToProto(
              *prepacked_weights_for_graph_, blob_keys_to_external_data,
              model_saving_options.align_offset, model_saving_options.align_threshold,
              model_saving_options.allocation_granularity,
              external_stream, external_offset, *output_proto);
          ORT_RETURN_IF_NOT(os.good(), "Failed to write pre-packed blobs to external file");
        }

        processed_weights.insert(initializer.name());
      }

#if !defined(DISABLE_SPARSE_TENSORS)
    }
#endif
  }

  // Check if there are any pre-packed weights this graph refers to, but they have
  // not been processed.
  if (process_prepacks) {
    const auto& sorted_by_weights = prepacked_weights_for_graph_->GetWeightToPrepack();
    for (const auto& [weight_name, blob_keys] : sorted_by_weights) {
      ORT_ENFORCE(processed_weights.find(weight_name) != processed_weights.end());
    }
  }

  return Status::OK();
}

ONNX_NAMESPACE::GraphProto Graph::ToGraphProtoWithExternalInitializers(
    const std::filesystem::path& external_file_path,
    const std::filesystem::path& model_file_path,
    const ModelSavingOptions& model_saving_options) const {
  GraphProto result;
  ToGraphProtoInternal(result);
  ORT_ENFORCE(external_file_path.is_relative());
  // If model_file_path is just a file name without a path separator, for example: "model.onnx". Its parent path could
  // be empty. Else, save external data file in same directory as the model.
  const std::filesystem::path modified_external_file_path = model_file_path.parent_path() / external_file_path;
  const auto& model_path = ModelPath();

  std::ofstream external_stream;
  std::streampos external_empty_pos;
  int64_t external_offset = 0;
  if (!model_saving_options.force_embed_external_ini) {
    // Create the external file.
    external_stream.open(modified_external_file_path, std::ofstream::out | std::ofstream::binary);
    external_empty_pos = external_stream.tellp();
    ORT_ENFORCE(external_stream.is_open(), "Failed to open for writing:", modified_external_file_path);
  }

  ORT_THROW_IF_ERROR(AddExternalInitializersToGraphProtoImpl(model_path, external_file_path,
                                                             modified_external_file_path, model_saving_options,
                                                             result,
                                                             external_stream, external_offset));

  if (!model_saving_options.force_embed_external_ini) {
    if (!external_stream.flush()) {
      ORT_THROW("Failed to flush file with external initializers: ", modified_external_file_path);
    }

    // Delete if the external data file is empty
    if (external_empty_pos == external_stream.tellp()) {
      external_stream.close();
      std::remove(modified_external_file_path.string().c_str());
    }
  }

  return result;
}

void Graph::ToGraphProtoInternal(ONNX_NAMESPACE::GraphProto& graph_proto) const {
  graph_proto_->clear_node();
  graph_proto_->clear_input();
  graph_proto_->clear_output();
  graph_proto_->clear_value_info();
  graph_proto.set_name(Name());
  graph_proto.set_doc_string(Description());

  for (const auto* input_arg : GetInputsIncludingInitializers()) {
    *(graph_proto.mutable_input()->Add()) = input_arg->ToProto();
  }

  for (const auto* output_arg : GetOutputs()) {
    *(graph_proto.mutable_output()->Add()) = output_arg->ToProto();
  }

  // Before adding value info to GraphProto, sort its unordered values so that across multiple calls
  // to this function, its values are consistently written to the GraphProto
  auto sort_predicate = [](const NodeArg* v1, const NodeArg* v2) { return v1->Name() < v2->Name(); };
  std::vector<const NodeArg*> value_info_sorted{value_info_.begin(), value_info_.end()};
  std::sort(value_info_sorted.begin(), value_info_sorted.end(), sort_predicate);

  for (const auto* value_info : value_info_sorted) {
    *(graph_proto.mutable_value_info()->Add()) = value_info->ToProto();
  }

  // add the NodeArg info for outer scope NodeArgs so we capture the type information
  for (const auto& name : outer_scope_node_arg_names_) {
    auto* node_arg = GetNodeArg(name);
    ORT_ENFORCE(node_arg, "Outer scope node arg name '" + name + "'was added but does not exist. ");
    *(graph_proto.mutable_value_info()->Add()) = node_arg->ToProto();
  }

  GraphViewer graph_viewer(*this);
  // Nodes must be sorted in Topological Order in the GraphProto per ONNX spec.
  for (auto& node_idx : graph_viewer.GetNodesInTopologicalOrder()) {
    const gsl::not_null<NodeProto*> node_proto{graph_proto.add_node()};
    const gsl::not_null<const Node*> p_node{GetNode(node_idx)};
    // we need to update any GraphProto attributes for subgraphs so that any changes made by things
    // such as the optimizers are captured. otherwise we can end up saving an invalid graph.
    p_node->ToProto(*node_proto, /* update_subgraphs */ true);
  }
}

#endif  // !defined(ORT_MINIMAL_BUILD)

#if !defined(ORT_MINIMAL_BUILD) || defined(ORT_EXTENDED_MINIMAL_BUILD)
void Graph::CleanUnusedInitializersAndNodeArgs(const std::unordered_set<std::string>* initializer_names_to_preserve) {
  // Node Args being used
  std::unordered_set<const NodeArg*> used_args;
  used_args.reserve(node_args_.size());

  // Node Args we want to preserved even not being used
  std::unordered_set<const NodeArg*> node_args_to_preserve;
  if (initializer_names_to_preserve) {
    node_args_to_preserve.reserve(initializer_names_to_preserve->size());
    for (const auto& initializer_name : *initializer_names_to_preserve) {
      const auto* initializer_node_arg = GetNodeArg(initializer_name);
      if (initializer_node_arg != nullptr) {
        ORT_IGNORE_RETURN_VALUE(node_args_to_preserve.insert(initializer_node_arg));
      }
    }
  }

  // anything that provides a required graph input (GetInputs), an optional graph input (GetOverridableInitializers)
  // or a graph output (GetOutputs) cannot be removed
  const auto& inputs = GetInputs();
  const auto& overridable_initializers = GetOverridableInitializers();
  const auto& outputs = GetOutputs();

  std::for_each(inputs.cbegin(), inputs.cend(), [&used_args](const NodeArg* input) {
    ORT_IGNORE_RETURN_VALUE(used_args.insert(input));
  });

  std::for_each(overridable_initializers.cbegin(), overridable_initializers.cend(),
                [&used_args](const NodeArg* input) {
                  ORT_IGNORE_RETURN_VALUE(used_args.insert(input));
                });

  std::for_each(outputs.cbegin(), outputs.cend(), [&used_args](const NodeArg* output) {
    ORT_IGNORE_RETURN_VALUE(used_args.insert(output));
  });

  for (const auto& node : Nodes()) {
    for (const auto* def : node.InputDefs()) {
      ORT_IGNORE_RETURN_VALUE(used_args.insert(def));
    }

    for (const auto* def : node.ImplicitInputDefs()) {
      ORT_IGNORE_RETURN_VALUE(used_args.insert(def));
    }
  }

  std::vector<std::string> erase_list;
  auto used_args_end = used_args.cend();
  for (const auto& pv : name_to_initial_tensor_) {
    const std::string& name = pv.first;
    const auto* initializer_node_arg = GetNodeArg(name);
    ORT_ENFORCE(initializer_node_arg != nullptr, "Cannot find NodeArgs for [", name, "]");
    if (used_args.find(initializer_node_arg) == used_args_end &&
        node_args_to_preserve.find(initializer_node_arg) == node_args_to_preserve.cend()) {
      // on the first call to Graph::Resolve we are removing unnecessary initializers that should be removed
      // from the model.
      // on later calls we are removing initializers that optimizations have made redundant.
      if (num_resolves_ == 0) {
        LOGS(logger_, WARNING) << "Removing initializer '"
                               << name << "'. It is not used by any node and should be removed from the model.";
      } else {
        LOGS(logger_, INFO) << "Removing initializer '" << name << "'. It is no longer used by any node.";
      }

      erase_list.push_back(name);
    }
  }

  std::for_each(erase_list.cbegin(), erase_list.cend(),
                [this](const std::string& name) {
                  RemoveInitializedTensor(name);

                  // handle edge case where the unused initializer has a matching graph input.
                  // this can only happen when initializers cannot be overridden via an optional graph input.
                  // (otherwise this initializer wouldn't be allowed to be removed due to it backing an optional
                  // graph input).
                  if (CanOverrideInitializer() == false) {
                    auto& proto_inputs = *graph_proto_->mutable_input();
                    auto i = std::find_if(proto_inputs.begin(), proto_inputs.end(),
                                          [&name](const ONNX_NAMESPACE::ValueInfoProto& input) {
                                            return input.name() == name;
                                          });

                    if (i != proto_inputs.end()) {
                      RemoveRepeatedFieldEntry(proto_inputs, i);
                    }

                    auto& inputs_including_initializers = graph_inputs_including_initializers_;
                    auto j = std::find_if(inputs_including_initializers.begin(), inputs_including_initializers.end(),
                                          [&name](const NodeArg* input) { return input->Name() == name; });

                    if (j != inputs_including_initializers.end()) {
                      inputs_including_initializers.erase(j);
                    }
                  }
                });

  // Clear the unused NodeArgs
  // We also want to scan the output NodeArgs of each node
  // In case one output of a node is neither used as an input of another node nor an output of graph
  for (const auto& node : Nodes()) {
    for (const auto* def : node.OutputDefs()) {
      ORT_IGNORE_RETURN_VALUE(used_args.insert(def));
    }
  }

  // We also need to check the Outer Scope NodeArgs
  for (const auto& outer_scope_node_arg_name : outer_scope_node_arg_names_) {
    const auto* outer_scope_node_arg = GetNodeArg(outer_scope_node_arg_name);
    ORT_ENFORCE(outer_scope_node_arg != nullptr, "Cannot find NodeArgs for [", outer_scope_node_arg_name, "]");
    ORT_IGNORE_RETURN_VALUE(node_args_to_preserve.insert(outer_scope_node_arg));
  }

  auto node_args_to_preserve_end = node_args_to_preserve.cend();
  for (auto it = node_args_.cbegin(), node_args_end = node_args_.cend(); it != node_args_end; /* no increment */) {
    auto current_entry = it++;
    const auto* current_node_arg = current_entry->second.get();
    const auto& node_arg_name = current_entry->first;
    // For some reason, we still have some code hold the raw pointer to the unused NodeArgs,
    // Remove only the NodeArgs with no type for now
    // TODO, investigate the issue when running using mpirun
    if (!node_arg_name.empty() && used_args.find(current_node_arg) == used_args_end &&
        node_args_to_preserve.find(current_node_arg) == node_args_to_preserve_end &&
        !current_node_arg->ToProto().has_type()) {
      LOGS(logger_, INFO) << "Removing NodeArg '" << node_arg_name << "'. It is no longer used by any node.";
      // Need to remove the NodeArg from both value_info_ and node_args_
      value_info_.erase(current_node_arg);
      node_args_.erase(current_entry);
    }
  }
}
#endif  // !defined(ORT_MINIMAL_BUILD) || defined(ORT_EXTENDED_MINIMAL_BUILD)

void Graph::ComputeOverridableInitializers() {
  graph_overridable_initializers_.clear();
  if (CanOverrideInitializer()) {
    // graph_inputs_excluding_initializers_ and graph_inputs_including_initializers_
    // are inserted in the same order. So we walk and compute the difference.
    auto f_incl = graph_inputs_including_initializers_.cbegin();
    const auto l_incl = graph_inputs_including_initializers_.cend();
    auto f_excl = graph_inputs_excluding_initializers_.cbegin();
    const auto l_excl = graph_inputs_excluding_initializers_.cend();

    while (f_incl != l_incl) {
      // Equal means not an initializer
      if (f_excl != l_excl && *f_incl == *f_excl) {
        ++f_incl;
        ++f_excl;
        continue;
      }
      graph_overridable_initializers_.push_back(*f_incl);
      ++f_incl;
    }
  }
}

#if !defined(ORT_MINIMAL_BUILD)

GSL_SUPPRESS(es .84)  // warning about ignoring return value from insert(...)
Status Graph::SetGraphInputsOutputs() {
  // If loaded from a model file, we start from the specified inputs and
  // outputs set earlier by InitializeStateFromModelFileGraphProto().
  // Otherwise (!is_loaded_from_model_file_), we need to fix up the inputs and
  // may also need to infer inputs and outputs.
  // In either case, calls to SetInputs() or SetOutputs() may affect the actual
  // inputs and outputs.
  if (is_loaded_from_model_file_) return Status::OK();

  // Reset value_info.
  value_info_.clear();

  std::unordered_map<std::string, size_t> output_name_to_node_arg_index;
  std::vector<const NodeArg*> output_node_args_in_order;

  // if something is coming from outer scope, consider it already added
  std::unordered_set<std::string> added_input_names{outer_scope_node_arg_names_};
  graph_inputs_excluding_initializers_.clear();
  if (!graph_inputs_manually_set_) {
    graph_inputs_including_initializers_.clear();
  } else {
    // If we've set graph_inputs_including_initializers_ by calling SetInputs,
    // we copy its non-duplicate elements to graph_inputs_excluding_initializers_.
    // Later, we will erase initializers from graph_inputs_excluding_initializers_
    // if graph_inputs_manually_set_ is true.
    // In this way, we can ensure graph_inputs_excluding_initializers_ is the full
    // set of inputs less initializers, which could be a graph input used only
    // by a subgraph and thereby only an implicit input to a node, or a graph input
    // not used anywhere.
    // We also make sure graph_inputs_excluding_initializers_ list doesn't have any
    // duplicate names.
    std::unordered_set<std::string> existing_names;
    for (auto arg : graph_inputs_including_initializers_) {
      const std::string& name = arg->Name();
      if (existing_names.count(name) == 0) {
        graph_inputs_excluding_initializers_.push_back(arg);
        existing_names.insert(name);
      }
    }
  }

  if (!graph_outputs_manually_set_) {
    graph_outputs_.clear();
  }

  // Collect all nodes' outputs
  for (const auto& node : Nodes()) {
    for (const auto* output_def : node.OutputDefs()) {
      if (output_def->Exists()) {
        output_node_args_in_order.push_back(output_def);
        output_name_to_node_arg_index.insert({output_def->Name(), output_node_args_in_order.size() - 1});
      }
    }
  }

  // Init graph output args with copy of all node output args.
  auto graph_output_args = output_name_to_node_arg_index;
  for (const auto& node : Nodes()) {
    // Go thru all node's inputs.
    for (const auto* input_arg : node.InputDefs()) {
      if (!input_arg->Exists()) {
        // It's an optional input and does not exist in this case.
        continue;
      }

      auto output_arg_iter = output_name_to_node_arg_index.find(input_arg->Name());
      if (output_name_to_node_arg_index.end() == output_arg_iter) {
        // This input arg is not the output of another node so must come from either a graph input or an initializer.
        const std::string& name = input_arg->Name();

        if (added_input_names.end() == added_input_names.find(name)) {
          // This graph input has not been added into <graph_inputs_>.
          bool is_initializer = name_to_initial_tensor_.find(name) != name_to_initial_tensor_.end();

          if (!graph_inputs_manually_set_) {
            // if IR version < 4 all initializers must have a matching graph input
            // (even though the graph input is not allowed to override the initializer).
            // if IR version >= 4 initializers are not required to have a matching graph input.
            // any graph inputs that are to override initializers must be specified by calling SetInputs.
            if (!is_initializer || ir_version_ < 4) {
              graph_inputs_including_initializers_.push_back(input_arg);
            }
            if (!is_initializer) {
              // If input_arg is not of an initializer, we add it into graph_inputs_excluding_initializers_.
              graph_inputs_excluding_initializers_.push_back(input_arg);
            }
          } else {
            // graph_inputs_including_initializers_ has been manually populated by SetInputs.
            // Validation: the <input_arg> must be in graph inputs or initializers when it's manually set.
            if (!is_initializer) {
              const auto& inputs = graph_inputs_including_initializers_;
              bool in_inputs = std::find(inputs.begin(), inputs.end(), input_arg) != inputs.end();
              if (!in_inputs) {
                return Status(ONNXRUNTIME, onnxruntime::common::StatusCode::FAIL,
                              name + " must be either specified in graph inputs or graph initializers.");
              }
            } else {
              // If arg_input is of an initializer, we remove it from graph_inputs_excluding_initializers_
              // whose initial content has both initializers and non-initializers.
              auto input_pos = std::find(graph_inputs_excluding_initializers_.begin(),
                                         graph_inputs_excluding_initializers_.end(),
                                         input_arg);
              if (input_pos != graph_inputs_excluding_initializers_.end()) {
                graph_inputs_excluding_initializers_.erase(input_pos);
              }
            }
          }

          added_input_names.insert(name);
        }
      } else if (graph_output_args.erase(output_arg_iter->first) >= 1) {
        // Remove the output arg name from graph outputs since it's
        // the input of this node, which we call it intermediate result
        // and store it in <m_valueinfo>.
        value_info_.insert(input_arg);
      }
    }
  }

  if (!graph_outputs_manually_set_) {
    // Set graph outputs in order.
    std::vector<size_t> graph_output_args_index;
    graph_output_args_index.reserve(graph_output_args.size());
    for (const auto& output_arg : graph_output_args) {
      graph_output_args_index.push_back(output_arg.second);
    }

    std::sort(graph_output_args_index.begin(), graph_output_args_index.end());
    for (auto& output_arg_index : graph_output_args_index) {
      graph_outputs_.push_back(output_node_args_in_order[output_arg_index]);
    }
  }

  ComputeOverridableInitializers();

  return Status::OK();
}

IOnnxRuntimeOpSchemaCollectionPtr Graph::GetSchemaRegistry() const {
  return schema_registry_;
}

bool Graph::SetOpSchemaFromRegistryForNode(Node& node) {
  if (node.op_ != nullptr) return true;

  node.op_ = [&]() -> const ONNX_NAMESPACE::OpSchema* {
    const auto domain_to_version_it = DomainToVersionMap().find(node.Domain());
    if (domain_to_version_it == DomainToVersionMap().end()) {
      return nullptr;
    }
    const auto max_inclusive_version = domain_to_version_it->second;
    return schema_registry_->GetSchema(node.OpType(), max_inclusive_version, node.Domain());
  }();

  if (node.op_) {
    node.since_version_ = node.op_->since_version();

    if (node.op_->Deprecated()) {
      node.op_ = nullptr;
    }
  }

  return node.op_ != nullptr;
}
#endif  // !defined(ORT_MINIMAL_BUILD)

#if !defined(ORT_MINIMAL_BUILD) || defined(ORT_EXTENDED_MINIMAL_BUILD)
Status Graph::PopulateNodeArgToProducerConsumerLookupsFromNodes() {
  node_arg_to_producer_node_.clear();
  node_arg_to_consumer_nodes_.clear();

  for (const auto& node : Nodes()) {
    node.ForEachDef([&](const NodeArg& node_arg, bool is_input) {
      if (is_input) {
        node_arg_to_consumer_nodes_[node_arg.Name()].insert(node.Index());
      } else {
        node_arg_to_producer_node_.insert({node_arg.Name(), node.Index()});
      }
    });
  }

  return Status::OK();
}

// calling private ctor
GSL_SUPPRESS(r .11)
gsl::not_null<Node*> Graph::AllocateNode() {
  ORT_ENFORCE(nodes_.size() < static_cast<unsigned int>(std::numeric_limits<int>::max()));
  std::unique_ptr<Node> new_node(new Node(nodes_.size(), *this));
  Node* node{new_node.get()};

  nodes_.push_back(std::move(new_node));
  ++num_of_nodes_;
  GraphResolveNeeded(true);

  return gsl::not_null<Node*>{node};
}

// TODO(s): Does this need (and maybe AllocateNode) to be threadsafe so nodes_ and num_of_nodes_ managed more carefully?
bool Graph::ReleaseNode(NodeIndex index) {
  if (index >= nodes_.size()) {
    return false;
  }

  // index is valid, but the entry may already be empty
  if (nodes_[index] != nullptr) {
    nodes_[index] = nullptr;
    --num_of_nodes_;
    GraphProtoSyncNeeded(true);
    GraphResolveNeeded(true);
  }

  return true;
}

Node& Graph::CreateFusedSubGraphNode(const IndexedSubGraph& sub_graph, const std::string& fused_node_name) {
  const auto* func_meta_def = sub_graph.GetMetaDef();
  ORT_ENFORCE(nullptr != func_meta_def);
  std::vector<NodeArg*> input_args;
  std::vector<NodeArg*> output_args;
  std::unordered_map<std::string, int> input_indexes;
  std::unordered_map<std::string, int> output_indexes;

  int cur_idx = 0;
  for (const auto& arg_name : func_meta_def->inputs) {
    // In some cases, it needs to get the NodeArgs from ancestors.
    // For example, if the subgraph we are going to build is the subgraph of the original graph
    // and the NodeArgs of the outer scope values are defined in the top-level original graph.
    input_args.push_back(GetNodeArgIncludingParentGraphs(arg_name));
    input_indexes[arg_name] = cur_idx++;
  }

  cur_idx = 0;
  for (const auto& arg_name : func_meta_def->outputs) {
    // In some cases, it needs to get the NodeArgs from ancestors.
    output_args.push_back(GetNodeArgIncludingParentGraphs(arg_name));
    output_indexes[arg_name] = cur_idx++;
  }

  auto& fused_node = AddNode(fused_node_name,
                             func_meta_def->name,
                             func_meta_def->doc_string,
                             input_args,
                             output_args,
                             &func_meta_def->attributes,
                             func_meta_def->domain);

  fused_node.SetNodeType(Node::Type::Fused);
  fused_node.SetSinceVersion(func_meta_def->since_version);

#if !defined(ORT_MINIMAL_BUILD)
  // if this is a full build create the lightweight Function implementation that provides the schema so that
  // kernel lookup works as per usual, if not using an existing schema.
  if (sub_graph.schema_source == IndexedSubGraph::SourceOfSchema::EXISTING) {
    ORT_ENFORCE(SetOpSchemaFromRegistryForNode(fused_node),
                "Schema was not found for fused node. Domain:", fused_node.Domain(), " OpType:", fused_node.OpType(),
                " SinceVersion:", fused_node.SinceVersion());
  } else if (IndexedSubGraph::SourceOfSchema::REUSE_OR_CREATE == sub_graph.schema_source) {
    auto schema_key = GenerateSchemaKey(sub_graph);
    if (reusable_fused_schema_map_.count(schema_key) == 0) {
      fused_schemas_containers_.push_back(
          function_utils::CreateSchema(*this, sub_graph, /*allow_aggregated_tensor_type=*/true));
      reusable_fused_schema_map_.emplace(schema_key, *fused_schemas_containers_.back());
    }

    fused_node.op_ = &(reusable_fused_schema_map_.at(schema_key).get());
  } else {
    fused_schemas_containers_.push_back(function_utils::CreateSchema(*this, sub_graph));
    fused_node.op_ = fused_schemas_containers_.back().get();
  }
#endif
  return fused_node;
}

Node& Graph::BeginFuseSubGraph(const IndexedSubGraph& sub_graph, const std::string& fused_node_name) {
  Node& node = CreateFusedSubGraphNode(sub_graph, fused_node_name);

  return node;
}

void Graph::FinalizeFuseSubGraph(const IndexedSubGraph& sub_graph, Node& fused_node) {
  const auto* func_meta_def = sub_graph.GetMetaDef();
  ORT_ENFORCE(nullptr != func_meta_def);

  std::unordered_map<std::string, int> input_indexes;
  std::unordered_map<std::string, int> output_indexes;

  int cur_idx = 0;
  for (auto& arg_name : func_meta_def->inputs) {
    input_indexes[arg_name] = cur_idx++;
  }

  cur_idx = 0;
  for (auto& arg_name : func_meta_def->outputs) {
    output_indexes[arg_name] = cur_idx++;
  }

  auto new_node_idx = fused_node.Index();

  // Remove nodes that were fused
  for (auto node_index : sub_graph.nodes) {
    auto node = GetNode(node_index);
    if (nullptr == node) {
      continue;
    }

    // move any applicable input edges to the new node. remove all others
    auto input_edges = node->GetRelationships().input_edges;  // copy so RemoveEdge doesn't invalidate iterator
    for (const auto& input_edge : input_edges) {
      const auto& producer = input_edge.GetNode();
      auto producer_idx = producer.Index();
      auto src_idx = input_edge.GetSrcArgIndex();
      auto dst_idx = input_edge.GetDstArgIndex();

      // if this input is an input of the fused node add an edge for that
      if (dst_idx < static_cast<int>(node->InputDefs().size())) {
        auto it = input_indexes.find(node->InputDefs()[dst_idx]->Name());
        if (it != input_indexes.cend()) {
          AddEdge(producer_idx, new_node_idx, src_idx, it->second);
        }
      } else {
        int dst_implicit_input_idx = dst_idx - static_cast<int>(node->InputDefs().size());
        ORT_ENFORCE(dst_implicit_input_idx < (int)node->ImplicitInputDefs().size());
        auto it = input_indexes.find(node->ImplicitInputDefs()[dst_implicit_input_idx]->Name());
        if (it != input_indexes.cend()) {
          AddEdge(producer_idx, new_node_idx, src_idx, it->second);
        }
      }
      RemoveEdge(producer_idx, node_index, src_idx, dst_idx);
    }

    // move any applicable output edges to the new node
    auto output_edges = node->GetRelationships().output_edges;  // copy so RemoveEdge doesn't invalidate iterator
    for (const auto& output_edge : output_edges) {
      const auto& consumer = output_edge.GetNode();
      auto consumer_idx = consumer.Index();
      auto src_idx = output_edge.GetSrcArgIndex();
      auto dst_idx = output_edge.GetDstArgIndex();

      // if this output is an output of the fused node add an edge for that
      auto it = output_indexes.find(node->OutputDefs()[src_idx]->Name());
      if (it != output_indexes.cend()) {
        AddEdge(new_node_idx, consumer_idx, it->second, dst_idx);
      }

      RemoveEdge(node_index, consumer_idx, src_idx, dst_idx);
    }

    RemoveNode(node_index);
  }
}

#endif  // #if !defined(ORT_MINIMAL_BUILD) || defined(ORT_EXTENDED_MINIMAL_BUILD)

#if !defined(ORT_MINIMAL_BUILD)

Node& Graph::FuseSubGraph(const IndexedSubGraph& sub_graph,
                          const std::string& fused_node_name) {
  Node& fused_node = CreateFusedSubGraphNode(sub_graph, fused_node_name);

  // create Function before we remove nodes
  fused_node.func_body_ = std::make_unique<FunctionImpl>(*this, sub_graph);
  // remove nodes and update edges
  FinalizeFuseSubGraph(sub_graph, fused_node);

  return fused_node;
}

Status Graph::AddConstantProtoAsInitializer(const ONNX_NAMESPACE::NodeProto& node_proto,
                                            std::optional<std::string_view> new_name) {
  ONNX_NAMESPACE::TensorProto tensor_proto;
  ORT_RETURN_IF_ERROR(utils::ConstantNodeProtoToTensorProto(node_proto, ModelPath(), tensor_proto, node_proto.output(0)));
  if (new_name.has_value()) {
    tensor_proto.set_name(std::string(new_name.value()));
  }

  // In the constant node, we won't have symbolic dims.
  const auto tensor_shape = utils::GetTensorShapeFromTensorProto(tensor_proto);
  auto ml_data = DataTypeImpl::TensorTypeFromONNXEnum(tensor_proto.data_type())->GetElementType();
  const size_t size_in_bytes = SafeInt<size_t>(ml_data->Size()) * tensor_shape.Size();

  if (size_in_bytes > utils::kSmallTensorExternalDataThreshold) {
    OrtValue ort_value;
    ORT_RETURN_IF_ERROR(utils::TensorProtoToOrtValue(Env::Default(), ModelPath(), tensor_proto,
                                                     CPUAllocator::DefaultInstance(), ort_value));

    constexpr const bool use_tensor_buffer_true = true;
    auto tensor_proto_to_add = utils::TensorToTensorProto(ort_value.Get<Tensor>(), tensor_proto.name(),
                                                          use_tensor_buffer_true);
    ORT_RETURN_IF_ERROR(AddInitializedOrtValue(tensor_proto_to_add, ort_value));
  } else {
    AddInitializedTensor(tensor_proto);
  }

  if (GetNodeArg(tensor_proto.name()) == nullptr) {
    TypeProto t{utils::TypeProtoFromTensorProto(tensor_proto)};
    ORT_IGNORE_RETURN_VALUE(GetOrCreateNodeArg(tensor_proto.name(), &t));
  }

#if !defined(DISABLE_SPARSE_TENSORS)
  if (node_proto.attribute(0).type() == AttributeProto_AttributeType_SPARSE_TENSOR) {
    ORT_IGNORE_RETURN_VALUE(sparse_tensor_names_.emplace(tensor_proto.name()));
  }
#endif

  return Status::OK();
}

static void ReassignSubgraphDependentNodeArgs(const InlinedHashMap<std::string, NodeArg*>& name_to_nodearg,
                                              Graph& graph) {
  for (auto& node : graph.Nodes()) {
    if (node.ContainsSubgraph()) {
      for (auto& [name, subgraph] : node.GetAttributeNameToMutableSubgraphMap()) {
        ReassignSubgraphDependentNodeArgs(name_to_nodearg, *subgraph);
      }
    }

    // NodeArgs need to be updated
    for (auto& input_def : node.MutableInputDefs()) {
      if (input_def->Exists()) {
        auto hit = name_to_nodearg.find(input_def->Name());
        if (hit != name_to_nodearg.cend()) {
          // Make sure we create a local to this subgraph definition
          const auto* new_name_arg = hit->second;
          input_def = &graph.GetOrCreateNodeArg(new_name_arg->Name(), input_def->TypeAsProto());
        }
      }
    }
  }
}

Status Graph::InlineIfSubgraph(bool condition_value, Node& if_node, const logging::Logger& logger) {
  static const std::string then_branch{"then_branch"};
  static const std::string else_branch{"else_branch"};
  Graph* sub_graph;
  if (condition_value) {
    sub_graph = if_node.GetMutableGraphAttribute(then_branch);
  } else {
    sub_graph = if_node.GetMutableGraphAttribute(else_branch);
  }

  if (sub_graph == nullptr) {
    auto str = MakeString("Unable to constant fold If node: '", if_node.Name(), "' Unable to fetch: ",
                          (condition_value ? then_branch : else_branch));
    LOGS(logger, WARNING) << str;
    return Status::OK();
  }

  Graph& graph_to_inline = *sub_graph;

  std::string unique_id{"_if_"};
  if (condition_value) {
    unique_id.append(then_branch);
  } else {
    unique_id.append(else_branch);
  }

  unique_id = GenerateNodeName(unique_id);

  auto make_unique = [&unique_id](const std::string& name) {
    return unique_id + '_' + name;
  };

  // Check if the name is an input or implicit input.
  // These are not renamed, and we do not need to adjust subgraphs for them.
  // Implicit inputs would cover both If node input and implicit inputs.
  // Reason: there are no explicit inputs to the subgraphs, and the subgraph's
  // implicit inputs must be covered by the implicit inputs of the If node.
  InlinedHashMap<std::string_view, NodeArg*> outer_scope_values;
  const auto& if_implicit_inputs = if_node.MutableImplicitInputDefs();
  outer_scope_values.reserve(if_implicit_inputs.size());

  for (auto* input : if_implicit_inputs) {
    const auto& name = input->Name();
    ORT_IGNORE_RETURN_VALUE(outer_scope_values.emplace(name, input));
  }

  // Name mapping from the graph to inline to the graph we are inlining into
  // we also use this to process any subgraphs in the graph we are inlining
  InlinedHashMap<std::string, NodeArg*> name_to_nodearg;

  // We are going to map the outputs of the graph to inline to the outputs of the If node.
  // They are assumed to be in the same order.
  const auto& node_output_defs = if_node.MutableOutputDefs();
  const auto& graph_output_defs = graph_to_inline.GetOutputs();
  for (size_t i = 0; i < graph_output_defs.size(); ++i) {
    name_to_nodearg.emplace(graph_output_defs[i]->Name(), node_output_defs[i]);
  }

  // Move initializers from the subgraph to the destination graph.
  for (int i = 0, limit = graph_to_inline.graph_proto_->initializer_size(); i < limit; ++i) {
    auto* initializer = graph_to_inline.graph_proto_->mutable_initializer(i);
    const std::string src_name = initializer->name();

#if !defined(DISABLE_SPARSE_TENSORS)
    bool has_sparse_origin = false;
    if (!graph_to_inline.sparse_tensor_names_.empty()) {
      auto hit = graph_to_inline.sparse_tensor_names_.find(src_name);
      if (hit != graph_to_inline.sparse_tensor_names_.cend()) {
        has_sparse_origin = true;
        // Erase the entry that will be invalidated
        graph_to_inline.sparse_tensor_names_.erase(hit);
      }
    }
#endif

    graph_to_inline.name_to_initial_tensor_.erase(src_name);
    const gsl::not_null<TensorProto*> tensor{graph_proto_->add_initializer()};
    *tensor = std::move(*initializer);

    // Check if this is an output of the graph
    auto hit = name_to_nodearg.find(src_name);
    if (hit != name_to_nodearg.cend()) {
      // We rename it to If node output.
      tensor->set_name(hit->second->Name());
    } else {
      NodeArg* node_arg = graph_to_inline.GetNodeArg(src_name);
      assert(node_arg != nullptr);
      auto new_name = GenerateNodeArgName(make_unique(src_name));
      NodeArg& new_arg = GetOrCreateNodeArg(new_name, node_arg->TypeAsProto());
      ORT_IGNORE_RETURN_VALUE(name_to_nodearg.insert_or_assign(src_name, &new_arg));
      tensor->set_name(std::move(new_name));
    }

    // We have the following cases:
    // No external data, just copy the proto. If it was too big,
    // it would have already been converted to OrtInitializer.
    // External data in file - copy the proto, it can be loaded during session finalization
    //          or it would be loaded by EP
    // External data in memory two cases
    // - points to flatbuffers ort format (no OrtValue), simply copy the proto
    // - points to external data in memory (OrtValue), create a copy of OrtValue and tensor_proto

    if (utils::HasExternalDataInMemory(*tensor)) {
      OrtValue ort_value;
      if (graph_to_inline.GetOrtValueInitializer(src_name, ort_value)) {
        ortvalue_initializers_.insert_or_assign(tensor->name(), std::move(ort_value));
      }
    }

    auto insert_result = name_to_initial_tensor_.emplace(tensor->name(), tensor);
    ORT_ENFORCE(insert_result.second, "Initializer name: ", tensor->name(), " from graph: ",
                graph_to_inline.Name(), " conflicts with graph initializer. Check name generation above.");

#if !defined(DISABLE_SPARSE_TENSORS)
    if (has_sparse_origin) {
      ORT_IGNORE_RETURN_VALUE(sparse_tensor_names_.emplace(tensor->name()));
    }
#endif
  }

  // Look up nodes that would be providing input to our nodes (implicit and explicit)
  // and any nodes that take the output of our nodes (used to be If output)
  // Map of NodeArg name to pair of Node* and input index in the destination node
  using NodeAndIndex = std::pair<gsl::not_null<Node*>, int>;
  using ArgNameToNodeMap = InlinedHashMap<std::string_view, NodeAndIndex>;
  ArgNameToNodeMap input_args;
  // Map of NodeArg name to pair of Node* and output index in the source node.
  ArgNameToNodeMap output_args;

  auto map_defs = [](Node& node, ArgNameToNodeMap& map, bool input) {
    const auto defs = (input) ? node.InputDefs() : node.OutputDefs();
    map.reserve(map.size() + defs.size());
    int arg_pos = -1;
    for (auto* node_arg : defs) {
      ++arg_pos;
      if (node_arg->Exists()) {
        map.emplace(node_arg->Name(), std::make_pair(&node, arg_pos));
      }
    }
  };

  const bool is_this_main_graph = (parent_graph_ == nullptr);
  // Map the inputs and outputs of the If node to the nodes in the graph to inline.
  if (!is_this_main_graph) {
    for (auto& node : Nodes()) {
      if (node.Index() == if_node.Index()) {
        continue;
      }
      map_defs(node, input_args, true);
      map_defs(node, output_args, false);
    }
  }

  auto* non_existing_arg = &GetOrCreateNodeArg(std::string(), nullptr);
  // We want to make sure we get nodes in topological order
  // because Constant folding may cause the nodes appear in
  // a different order.
  InlinedVector<Node*> new_nodes;
  GraphViewer graph(graph_to_inline);
  for (const auto node_idx : graph.GetNodesInTopologicalOrder()) {
    // GraphViewer filters out nullptrs
    auto* node = graph_to_inline.GetNode(node_idx);
    assert(node->OpType() != kConstant);

    // Inputs
    // Chop off trailing non-existing defs, but preserve non-existing in the middle
    auto& input_defs = node->MutableInputDefs();
    auto last_existing = std::find_if(input_defs.rbegin(), input_defs.rend(),
                                      [](const NodeArg* node_arg) { return node_arg->Exists(); });
    input_defs.resize(std::distance(input_defs.begin(), last_existing.base()));

    InlinedVector<NodeArg*> new_input_defs;
    for (auto* input_def : node->InputDefs()) {
      if (input_def->Exists()) {
        // Check if this is one of the implicit graph inputs
        // then re-assign the def to the outer scope value.
        const auto& input_name = input_def->Name();
        auto outer_hit = outer_scope_values.find(input_name);
        if (outer_hit != outer_scope_values.cend()) {
          // get/create local definition
          NodeArg* outer_arg = outer_hit->second;
          auto& this_scope_arg = GetOrCreateNodeArg(outer_arg->Name(), input_def->TypeAsProto());
          new_input_defs.push_back(&this_scope_arg);
        } else {
          auto hit = name_to_nodearg.find(input_name);
          if (hit != name_to_nodearg.cend()) {
            // This is other node output in the dest graph,
            // constant node or initializer that was renamed.
            new_input_defs.push_back(hit->second);
          } else {
            ORT_THROW("Node's: ", node->Name(), " input: ", input_name,
                      " is not If node's input or previous node output in this subgraph");
          }
        }
      } else {
        new_input_defs.push_back(non_existing_arg);
      }
    }

    // Outputs
    // Chop off trailing non-existing defs
    auto& output_defs = node->MutableOutputDefs();
    last_existing = std::find_if(output_defs.rbegin(), output_defs.rend(),
                                 [](const NodeArg* node_arg) { return node_arg->Exists(); });
    output_defs.resize(std::distance(output_defs.begin(), last_existing.base()));

    InlinedVector<NodeArg*> new_output_defs;
    for (auto* output_def : node->OutputDefs()) {
      if (output_def->Exists()) {
        const auto& output_name = output_def->Name();
        auto hit = name_to_nodearg.find(output_name);
        if (hit != name_to_nodearg.cend()) {
          // This is one of the If node outputs, simply reassign the def.
          // If node defs are already in the destination graph
          new_output_defs.push_back(hit->second);
        } else {
          // We generate an output to downstream nodes.
          auto new_name = GenerateNodeArgName(make_unique(output_name));
          NodeArg& new_arg = GetOrCreateNodeArg(new_name, output_def->TypeAsProto());
          new_output_defs.push_back(&new_arg);
          ORT_IGNORE_RETURN_VALUE(name_to_nodearg.emplace(output_name, &new_arg));
        }
      } else {
        new_output_defs.push_back(non_existing_arg);
      }
    }

    const auto new_node_name = GenerateNodeName(make_unique(node->OpType()));
    Node& new_node = AddNode(new_node_name, node->OpType(), node->Description(),
                             new_input_defs,
                             new_output_defs,
                             nullptr,
                             node->Domain());

    new_node.SetSinceVersion(node->SinceVersion());
    new_node.op_ = node->op_;

    if (!is_this_main_graph) {
      map_defs(new_node, input_args, true);
      map_defs(new_node, output_args, false);
      new_nodes.push_back(&new_node);
    }

    if (node->ContainsSubgraph()) {
      auto& subgraphs = node->MutableSubgraphs();

      // Check if any of this node implicit inputs of this graph is in the renaming map
      // that would mean they come from the destination graph, not from the parent
      // of the destination graph.
      int renames_subgraph_names = 0;
      auto& implicit_defs = node->MutableImplicitInputDefs();
      for (auto& input_def : implicit_defs) {
        auto hit = name_to_nodearg.find(input_def->Name());
        if (hit != name_to_nodearg.cend()) {
          input_def = hit->second;
          ++renames_subgraph_names;
        }
      }

      for (auto& subgraph : subgraphs) {
        if (renames_subgraph_names > 0) {
          // We need to rename the subgraph node names
          // because they may refer to the implicit inputs
          // that were renamed.
          ReassignSubgraphDependentNodeArgs(name_to_nodearg, *subgraph);
        }
        subgraph->parent_node_ = &new_node;
        subgraph->parent_graph_ = this;
      }

      new_node.MutableSubgraphs() = std::move(subgraphs);
      new_node.GetMutableMapOfAttributeNameToSubgraph() = std::move(node->GetMutableMapOfAttributeNameToSubgraph());
      new_node.MutableImplicitInputDefs() = std::move(implicit_defs);
    }

    new_node.GetMutableAttributes() = std::move(node->GetMutableAttributes());
  }

  // Let's rebuild local connections, so next time a GraphViewer is able to perform topological sort.
  // We only need to do so if this graph is not the main graph, because the main graph is going to resolve
  // and it is not possible to inline the same nodes again.
  if (!is_this_main_graph) {
    for (auto* node : new_nodes) {
      int arg_pos = -1;
      for (auto* input_def : node->InputDefs()) {
        ++arg_pos;
        auto hit = output_args.find(input_def->Name());
        if (hit != output_args.cend()) {
          // The input to this node is an output from a previous node in this graph.
          // Create relationship between this node (node), and the node providing the output (output_node).
          const auto& [producer, src_idx] = hit->second;
          AddEdge(producer->Index(), node->Index(), src_idx, arg_pos);
        }
      }

      // Check if any of the outputs for inlined nodes are inputs to other nodes in the graph.
      // (outputs of If node)
      arg_pos = -1;
      for (auto& output_def : node->OutputDefs()) {
        ++arg_pos;
        auto hit = input_args.find(output_def->Name());
        if (hit != input_args.cend()) {
          // The output of this node is an input to another node in this graph.
          // Create relationship between this node (node), and the node using the input (input_node).
          const auto& [consumer, dst_idx] = hit->second;
          AddEdge(node->Index(), consumer->Index(), arg_pos, dst_idx);
        }
      }
    }
  }

  LOGS(logger, INFO) << "Constant folded (inlined) " << (condition_value ? then_branch : else_branch)
                     << " for If node: " << if_node.Name();

  return Status::OK();
}

Status Graph::InlineFunctionProto(const ONNX_NAMESPACE::FunctionProto& func_to_inline) {
  auto to_node_arg = [this](const std::string& name) {
    return &this->GetOrCreateNodeArg(name, nullptr);
  };

  // Process constant nodes first and create NodeArg for these as they become initializers
  // It is important for the initializers to have NodeArg created, first they are needed
  // if the initializer is unused and removed, second if the node depends on the initializer,
  // we can have Type attached to it.
  InlinedVector<const NodeProto*> non_constant_nodes;
  non_constant_nodes.reserve(func_to_inline.node_size());
  for (const auto& inlined_node : func_to_inline.node()) {
    if (inlined_node.op_type() == kConstant) {
      // Copy constant nodes _value to name_to_initial_tensor_
      ORT_RETURN_IF_ERROR(AddConstantProtoAsInitializer(inlined_node, std::nullopt));
    } else {
      non_constant_nodes.push_back(&inlined_node);
    }
  }

  for (const auto* inlined_node : non_constant_nodes) {
    InlinedVector<onnxruntime::NodeArg*> inputs;
    InlinedVector<onnxruntime::NodeArg*> outputs;

    for (const auto& tensor_name : inlined_node->input())
      inputs.push_back(to_node_arg(tensor_name));

    for (const auto& tensor_name : inlined_node->output())
      outputs.push_back(to_node_arg(tensor_name));

    onnxruntime::NodeAttributes new_attr_map;
    new_attr_map.reserve(inlined_node->attribute_size());
    for (const auto& node_attr : inlined_node->attribute()) {
      new_attr_map.insert_or_assign(node_attr.name(), node_attr);
    }
    ORT_IGNORE_RETURN_VALUE(AddNode(inlined_node->name(), inlined_node->op_type(),
                                    inlined_node->doc_string(), inputs, outputs,
                                    &new_attr_map, inlined_node->domain()));
  }

  return Status::OK();
}

Status Graph::InlineFunction(Node& callnode) {
  // Remove output edges. Requirement for RemoveNode() below.
  auto output_edges = callnode.GetRelationships().output_edges;  // copy so RemoveEdge doesn't invalidate iterator
  for (const auto& output_edge : output_edges) {
    RemoveEdge(callnode.Index(), output_edge.GetNode().Index(), output_edge.GetSrcArgIndex(),
               output_edge.GetDstArgIndex());
  }

  // create a uniq_identifier to append to every node name and intermediate input\outputs
  // to make sure there are no unintended duplicates
  std::string base_uniq_identifier{"_inlfunc_"};
  base_uniq_identifier.append(callnode.OpType());
  const auto uniq_identifier = GenerateNodeName(base_uniq_identifier);

  // Replace a (function-call) node by an inlined graph.
  if (!callnode.GetFunctionBody()) {
    // This is the normal use-case: inlining a FunctionProto (representing
    // a model-local function or a schema-defined function).
    ONNX_NAMESPACE::FunctionProto inlined_fp;
    ORT_ENFORCE(callnode.TryGetFunctionProto(inlined_fp), "Node has no function body and cannot be inlined.");

    // Make all the names unique and resolve nested graphs inputs to the outer scope.
    function_utils::Specialize(inlined_fp, callnode, uniq_identifier);

    // In this case, global Resolve() will take care of everything.
    ORT_RETURN_IF_ERROR(InlineFunctionProto(inlined_fp));
  } else {
    // Uncommon scenario. Inlining a node representing a fused sub-graph.
    // TODO: Unclear that this feature is needed. Can this be removed?
    const Graph& subgraph = callnode.GetFunctionBody()->Body();

    for (const auto& subgraph_node : subgraph.Nodes()) {
      if (subgraph_node.OpType() != kConstant) {
        InlinedVector<onnxruntime::NodeArg*> inputs;
        InlinedVector<onnxruntime::NodeArg*> outputs;
        for (auto* input : subgraph_node.InputDefs()) {
          auto& n_input = GetOrCreateNodeArg(input->Name(), input->TypeAsProto());
          inputs.push_back(&n_input);
        }
        for (auto* output : subgraph_node.OutputDefs()) {
          auto& n_output = GetOrCreateNodeArg(output->Name(), output->TypeAsProto());
          outputs.push_back(&n_output);
        }

        AddNode(subgraph_node.Name() + uniq_identifier, subgraph_node.OpType(), subgraph_node.Description(),
                inputs,
                outputs,
                &subgraph_node.GetAttributes(),
                subgraph_node.Domain());
      }
    }

    // Process constant nodes and initializers after all other nodes
    // so NodeArgs are created from the nodes
    for (const auto& subgraph_node : subgraph.Nodes()) {
      if (subgraph_node.OpType() == kConstant) {
        // Copy constant nodes _value to name_to_initial_tensor_
        ONNX_NAMESPACE::NodeProto subgraph_node_proto{};
        subgraph_node.ToProto(subgraph_node_proto);
        ORT_RETURN_IF_ERROR(AddConstantProtoAsInitializer(subgraph_node_proto, std::nullopt));
      }
    }

    for (const auto& init : subgraph.name_to_initial_tensor_) {
      const auto& [name, tensor_proto] = init;
      auto tensor_proto_to_add = *tensor_proto;
      tensor_proto_to_add.set_name(name + uniq_identifier);
      if (OrtValue ort_value; subgraph.GetOrtValueInitializer(name, ort_value)) {
        ORT_RETURN_IF_ERROR(AddInitializedOrtValue(tensor_proto_to_add, ort_value));
      } else {
        AddInitializedTensor(tensor_proto_to_add);
      }
    }
  }

  RemoveNode(callnode.Index());

  // std::cout << "Graph after inlining\n\n" << *this << std::endl << std::flush;

  return Status::OK();
}

void Graph::SetInputs(gsl::span<const NodeArg* const> inputs) {
  graph_inputs_including_initializers_.clear();
  graph_inputs_excluding_initializers_.clear();

  // creating graph from scratch
  // rely on SetGraphInputsOutputs() to fix up graph_inputs_excluding_initializers_
  // if is_loaded_from_model_file_ == false
  graph_inputs_including_initializers_.reserve(inputs.size());
  graph_inputs_including_initializers_.assign(inputs.begin(), inputs.end());

  if (is_loaded_from_model_file_) {
    // graph loaded from model file
    for (const auto* input : inputs) {
      ORT_ENFORCE(input->Exists(), "Input to set must exist.");
      if (name_to_initial_tensor_.find(input->Name()) == name_to_initial_tensor_.end()) {
        graph_inputs_excluding_initializers_.emplace_back(input);
      }
    }

    ComputeOverridableInitializers();
  }

  graph_inputs_manually_set_ = true;
  GraphProtoSyncNeeded(true);
  GraphResolveNeeded(true);
}

void Graph::SetOutputs(gsl::span<const NodeArg* const> outputs) {
  graph_outputs_.clear();
  graph_outputs_.reserve(outputs.size());
  graph_outputs_.assign(outputs.begin(), outputs.end());

  graph_outputs_manually_set_ = true;
  GraphProtoSyncNeeded(true);
  GraphResolveNeeded(true);
}

#endif  // !defined(ORT_MINIMAL_BUILD)

#if !defined(ORT_MINIMAL_BUILD) || defined(ORT_EXTENDED_MINIMAL_BUILD)
void Graph::SetNodeArgType(NodeArg& arg, const ONNX_NAMESPACE::TypeProto& type_proto) {
  arg.SetType(type_proto);
  GraphResolveNeeded(true);
}
#endif  // !defined(ORT_MINIMAL_BUILD) || defined(ORT_EXTENDED_MINIMAL_BUILD)

Graph::~Graph() {
  // nothing to do, but we put it here so we don't need to fully define types in Graph that are held in unique_ptr
  // such as   std::unique_ptr<FunctionContainer> function_container_;
}

#if !defined(ORT_MINIMAL_BUILD)
std::ostream& operator<<(std::ostream& out, const NodeArg& node_arg) {
  out << "\"" << node_arg.Name() << "\"";
  if (node_arg.Type()) {
    out << ": " << *node_arg.Type();
  }
  return out;
}

std::ostream& operator<<(std::ostream& out, const Node& node) {
  out << "(\"" << node.Name() << "\""
      << ", "
      << node.OpType()
      << ", "
      // Use quote so default ONNX domain is shown as ""
      // rather than misleading empty string.
      << "\"" << node.Domain() << "\""
      << ", "
      << node.SinceVersion()
      << ") : (";
  for (const auto* x : node.InputDefs()) {
    if (x->Exists()) {
      out << *x << ",";
    } else {
      // Print missing (or optional) inputs
      // because operator schema uses positional
      // arguments in ONNX.
      out << "\"\""
          << ",";
    }
  }
  out << ") -> (";
  for (const auto* x : node.OutputDefs()) {
    if (x->Exists()) {
      out << *x << ",";
    } else {
      // Print missing (or optional) outputs
      // because operator schema uses positional
      // arguments in ONNX.
      out << "\"\""
          << ",";
    }
  }
  out << ") ";
  return out;
}

std::ostream& operator<<(std::ostream& out, const Graph& graph) {
  out << "Inputs:\n";
  for (const auto* x : graph.GetInputs()) {
    // Unlike we print missing input and output for operator, we don't
    // print missing input for graph because they are not helpful (we
    // don't have a fixed schema for graph to match arguments).
    if (x) {
      out << "   " << *x << "\n";
    }
  }
  out << "Nodes:\n";
  for (const auto& node : graph.Nodes()) {
    out << "   " << node << "\n";
  }
  out << "Outputs:\n";
  for (const auto* x : graph.GetOutputs()) {
    // Similar to graph input, missing graph output is not printed.
    if (x) {
      out << "   " << *x << "\n";
    }
  }
  return out;
}
#endif  // !defined(ORT_MINIMAL_BUILD)

Status Graph::LoadFromOrtFormat(const onnxruntime::fbs::Graph& fbs_graph,
                                const Model& owning_model,
                                const std::unordered_map<std::string, int>& domain_to_version,
#if !defined(ORT_MINIMAL_BUILD)
                                IOnnxRuntimeOpSchemaCollectionPtr schema_registry,
#endif
                                const OrtFormatLoadOptions& load_options,
                                const logging::Logger& logger, std::unique_ptr<Graph>& graph) {
  graph = std::make_unique<Graph>(owning_model, domain_to_version,
#if !defined(ORT_MINIMAL_BUILD)
                                  schema_registry,
#endif
                                  nullptr, nullptr, logger,
                                  // Assume anything in ORT format has already been validated.
                                  false);

  ORT_RETURN_IF_ERROR(graph->LoadFromOrtFormat(fbs_graph, load_options));

#if !defined(ORT_MINIMAL_BUILD)
  // in a full build we need to run Resolve to fully populate ResolveContext and Node::op_,
  // which will allow optimizers to run or non-ORT EPs to take nodes.
  // TODO: We could decide that an ORT model is load only even in a full build,
  // and in InferenceSession::Initialize skip partitioning and running optimizers.
  graph->SetGraphResolveNeeded();
  ORT_RETURN_IF_ERROR(graph->Resolve());
#endif

  return Status::OK();
}

Status Graph::LoadFromOrtFormat(const onnxruntime::fbs::Graph& fbs_graph,
                                Graph& parent_graph, const Node& parent_node,
                                const OrtFormatLoadOptions& load_options,
                                const logging::Logger& logger, std::unique_ptr<Graph>& graph) {
  graph = std::make_unique<Graph>(parent_graph.owning_model_,
                                  parent_graph.domain_to_version_,
#if !defined(ORT_MINIMAL_BUILD)
                                  parent_graph.schema_registry_,
#endif
                                  &parent_graph, &parent_node,
                                  logger,
                                  // Assume anything in ORT format has already been validated.
                                  false);

  return graph->LoadFromOrtFormat(fbs_graph, load_options);
}

Graph::Graph(const Model& owning_model,
             const std::unordered_map<std::string, int>& domain_to_version,
#if !defined(ORT_MINIMAL_BUILD)
             IOnnxRuntimeOpSchemaCollectionPtr schema_registry,
#endif
             Graph* parent_graph, const Node* parent_node,
             const logging::Logger& logger,
             bool strict_shape_type_inference)
    : owning_model_(owning_model),
      graph_proto_(&deserialized_proto_data_),
#if !defined(ORT_MINIMAL_BUILD) || defined(ORT_EXTENDED_MINIMAL_BUILD)
      runtime_optimizations_ptr_(std::make_unique<RuntimeOptimizationRecordContainer>()),
      runtime_optimizations_(*runtime_optimizations_ptr_),
#endif
#if !defined(ORT_MINIMAL_BUILD)
      schema_registry_(schema_registry),
#endif
      domain_to_version_(domain_to_version),
      ir_version_(owning_model.IrVersion()),
      parent_graph_(parent_graph),
      parent_node_(parent_node),
      logger_(logger),
      strict_shape_type_inference_(strict_shape_type_inference),
      is_loaded_from_model_file_(true) {  // true as the Graph isn't manually constructed from scratch
}

common::Status Graph::LoadFromOrtFormat(const onnxruntime::fbs::Graph& fbs_graph,
                                        const OrtFormatLoadOptions& load_options) {
  // We deserialize the graph from ORT format in the following order:
  // 1. Deserialize the initializers and sparse initializers. Convert sparse to dense.
  // 2. Deserialize the NodeArgs
  //        We need all NodeArg instances to exist when deserializing Nodes to setup the Node's
  //        inputs/outputs/implicit inputs which are collections of NodeArg*.
  // 3. Deserialize the Nodes
  // 4. Deserialize the NodeEdges
  //        We need all the Node instances to exist as the EdgeEnd has a Node* for the other end of the edge
  // 5. Deserialize the Inputs/Outputs/outer_scope_node_args
  // 6. Deserialize the runtime optimizations, if enabled

  // Initializers
  auto fbs_initializers = fbs_graph.initializers();
#if !defined(DISABLE_SPARSE_TENSORS)
  auto fbs_sparse_initializers = fbs_graph.sparse_initializers();
  flatbuffers::uoffset_t map_size = (fbs_initializers != nullptr ? fbs_initializers->size() : 0U) +
                                    (fbs_sparse_initializers != nullptr ? fbs_sparse_initializers->size() : 0U);
#else
  flatbuffers::uoffset_t map_size = (fbs_initializers != nullptr ? fbs_initializers->size() : 0U);
#endif

  if (map_size > 0) {
    name_to_initial_tensor_.reserve(map_size);
  }

  if (fbs_initializers) {
    for (const auto* fbs_tensor : *fbs_initializers) {
      ORT_RETURN_IF(nullptr == fbs_tensor, "Initializer tensor is missing. Invalid ORT format model.");
      TensorProto* initializer = deserialized_proto_data_.add_initializer();
      ORT_RETURN_IF_ERROR(fbs::utils::LoadInitializerOrtFormat(*fbs_tensor, *initializer, load_options));
      auto p = name_to_initial_tensor_.emplace(initializer->name(), initializer);
      if (!p.second) {
        LOGS(logger_, WARNING) << "Duplicate initializer (dense or ConstantNode): '" << initializer->name()
                               << "' the model will use the latest encountered initializer"
                               << ". Please, fix your model.";
        p.first->second = initializer;
      }
      /// Create an OrtValue on top of the flatbuffer for consistency
      /// This is created for a special case when we deserialize TensorProtos on top of the
      /// user supplied buffer, and they are responsible for keeping this alive.
      if (load_options.can_use_flatbuffer_for_initializers && utils::HasExternalDataInMemory(*initializer)) {
        std::unique_ptr<ExternalDataInfo> external_data_info;
        ORT_RETURN_IF_ERROR(ExternalDataInfo::Create(initializer->external_data(), external_data_info));
        auto data_offset = external_data_info->GetOffset();
        OrtValue ort_value;
        // const_cast due to Tensor constructor requiring non-const void* for data.
        Tensor::InitOrtValue(DataTypeImpl::TensorTypeFromONNXEnum(
                                 initializer->data_type())
                                 ->GetElementType(),
                             onnxruntime::utils::GetTensorShapeFromTensorProto(*initializer),
                             reinterpret_cast<void*>(data_offset), CPUAllocator::DefaultInstance()->Info(),
                             ort_value);
        ortvalue_initializers_.insert_or_assign(initializer->name(), std::move(ort_value));
      }
    }
  }

#if !defined(DISABLE_SPARSE_TENSORS)
  if (fbs_sparse_initializers) {
    sparse_tensor_names_.reserve(fbs_sparse_initializers->size());
    const auto& model_path = ModelPath();

    for (const auto* fbs_sparse_tensor : *fbs_sparse_initializers) {
      ORT_RETURN_IF(nullptr == fbs_sparse_tensor, "Sparse Initializer tensor is missing. Invalid ORT format model.");
      SparseTensorProto sparse_initializer;
      ORT_RETURN_IF_ERROR(fbs::utils::LoadSparseInitializerOrtFormat(*fbs_sparse_tensor, sparse_initializer,
                                                                     load_options));
      TensorProto& initializer = *deserialized_proto_data_.add_initializer();
      ORT_RETURN_IF_ERROR(utils::SparseTensorProtoToDenseTensorProto(sparse_initializer, model_path, initializer));
      auto p = name_to_initial_tensor_.emplace(initializer.name(), &initializer);
      if (!p.second) {
        LOGS(logger_, WARNING) << "Duplicate initializer (dense, sparse or ConstantNode): '" << initializer.name()
                               << "' the model will use the latest encountered initializer"
                               << ". Please, fix your model.";
        p.first->second = &initializer;
      }
      sparse_tensor_names_.emplace(initializer.name());
    }
  }
#endif

  // NodeArgs
  auto fbs_node_args = fbs_graph.node_args();
  if (fbs_node_args) {
    node_args_.reserve(fbs_node_args->size());
    for (const auto* fbs_value_info : *fbs_node_args) {
      ORT_RETURN_IF(nullptr == fbs_value_info, "NodeArg is missing. Invalid ORT format model.");
      NodeArgInfo node_arg_info;
      ORT_RETURN_IF_ERROR(fbs::utils::LoadValueInfoOrtFormat(*fbs_value_info, node_arg_info));
      node_args_[fbs_value_info->name()->str()] = std::make_unique<NodeArg>(std::move(node_arg_info));
    }
  }

  // Nodes
  //
  // Since we access a node using its index, we need to have nodes_ with size max_node_index to avoid
  // out of bounds access.
  nodes_.resize(fbs_graph.max_node_index());
  auto* fbs_nodes = fbs_graph.nodes();

  // It is possible to have no nodes in the model. Most likely scenario is the subgraph of an If Node
  // where the subgraph returns a Constant node. The Constant node will be lifted to an initializer by ORT
  // (prior to serializing to ORT format), leaving a valid Graph that contains no nodes.
  if (fbs_nodes != nullptr) {
    for (const auto* fbs_node : *fbs_nodes) {
      ORT_RETURN_IF(nullptr == fbs_node, "Node is missing. Invalid ORT format model.");
      std::unique_ptr<Node> node;
      ORT_RETURN_IF_ERROR(Node::LoadFromOrtFormat(*fbs_node, *this, load_options, logger_, node));
      ORT_RETURN_IF(node->Index() >= fbs_graph.max_node_index(), "Node index is out of range");
      nodes_[node->Index()] = std::move(node);
      ++num_of_nodes_;
    }
  }

  // NodeEdges
  auto* fbs_node_edges = fbs_graph.node_edges();
  if (fbs_node_edges != nullptr) {
    for (const auto* fbs_node_edge : *fbs_node_edges) {
      ORT_RETURN_IF(nullptr == fbs_node_edge, "NodeEdge is missing. Invalid ORT format model.");
      ORT_RETURN_IF(fbs_node_edge->node_index() >= fbs_graph.max_node_index(), "Node index is out of range");
      ORT_RETURN_IF_ERROR(nodes_[fbs_node_edge->node_index()]->LoadEdgesFromOrtFormat(*fbs_node_edge, *this));
    }
  }

  // Inputs/Outputs/outer_scope_node_args
  auto add_node_args = [&](const flatbuffers::Vector<flatbuffers::Offset<flatbuffers::String>>* fbs_node_args,
                           std::vector<const NodeArg*>& node_args) -> Status {
    if (fbs_node_args != nullptr) {
      node_args.reserve(fbs_node_args->size());
      for (const auto* fbs_node_arg_name : *fbs_node_args) {
        ORT_RETURN_IF(nullptr == fbs_node_arg_name, "NodeArg Name is missing. Invalid ORT format model.");
        gsl::not_null<NodeArg*> node_arg = GetNodeArg(fbs_node_arg_name->str());
        node_args.push_back(node_arg);
      }
    }
    return Status::OK();
  };

  ORT_RETURN_IF_ERROR(add_node_args(fbs_graph.inputs(), graph_inputs_including_initializers_));
  for (const auto* input_arg : graph_inputs_including_initializers_) {
    if (name_to_initial_tensor_.count(input_arg->Name()) == 0) {
      graph_inputs_excluding_initializers_.push_back(input_arg);
    }
  }

  ComputeOverridableInitializers();

  ORT_RETURN_IF_ERROR(add_node_args(fbs_graph.outputs(), graph_outputs_));

#if !defined(ORT_MINIMAL_BUILD) || defined(ORT_EXTENDED_MINIMAL_BUILD)
  // populate NodeArg lookups after loading Nodes and NodeArgs
  ORT_RETURN_IF_ERROR(PopulateNodeArgToProducerConsumerLookupsFromNodes());

  // runtime optimizations
  if (!load_options.ignore_saved_runtime_optimizations) {
    if (const auto* fbs_runtime_optimizations = fbs_graph.runtime_optimizations()) {
      if (const auto* fbs_runtime_optimization_records = fbs_runtime_optimizations->records()) {
        ORT_RETURN_IF_ERROR(MutableRuntimeOptimizations().LoadFromOrtFormat(*fbs_runtime_optimization_records));
      }
    }
  }
#endif  // !defined(ORT_MINIMAL_BUILD) || defined(ORT_EXTENDED_MINIMAL_BUILD)

  return Status::OK();
}

#if !defined(ORT_MINIMAL_BUILD)
namespace {
ValueInfoProto ModelEditorValueInfoToOnnx(const onnxruntime::ModelEditorValueInfo& vi) {
  // the model builder API checks that the OrtValueInfo has a complete and valid OrtTypeInfo instance and that the
  // name is not null/empty.
  ORT_ENFORCE(vi.type_info->type == ONNX_TYPE_TENSOR,
              "Internal error. Model Editor API should only allow OrtValueInfo for tensor to be created.");

  ValueInfoProto value_info_proto;
  value_info_proto.set_name(vi.name);

  auto* tensor = value_info_proto.mutable_type()->mutable_tensor_type();
  const OrtTensorTypeAndShapeInfo& tensor_info = *vi.type_info->tensor_type_info.get();
  tensor->set_elem_type(tensor_info.type);

  auto& shape = *tensor->mutable_shape();

  size_t idx = 0;
  for (auto dim : tensor_info.shape.GetDims()) {
    auto& dim_proto = *shape.add_dim();
    if (dim >= 0) {
      dim_proto.set_dim_value(dim);
    } else {
      const std::string& dim_param = tensor_info.dim_params[idx];
      // if empty leave the new dim_proto with neither dim_value nor dim_param set. this represents an 'unknown' dim
      if (!dim_param.empty()) {
        dim_proto.set_dim_param(dim_param);
      }
    }
  }

  return value_info_proto;
}
}  // namespace

Status Graph::LoadFromModelEditorApiModel(const OrtGraph& api_graph, bool updating_existing_graph) {
  ArgNameToTypeMap name_to_type_map;

  // NOTE: need to create NodeArgs as we go along

  // add inputs first. the shape from an input for a non-const initializer is preferred, so we want to create the
  // NodeArg for the value using that

  auto add_graph_inputs_outputs = [&, this](
                                      const InlinedVector<std::unique_ptr<onnxruntime::ModelEditorValueInfo>>& graph_inputs_or_outputs,
                                      bool is_input) {
    // when updating a model we don't require the inputs or outputs to be set if they're unchanged.
    if (updating_existing_graph && graph_inputs_or_outputs.empty()) {
      return;
    }

    std::vector<const NodeArg*> node_args;
    node_args.reserve(graph_inputs_or_outputs.size());
    for (auto& ort_value_info : graph_inputs_or_outputs) {
      ValueInfoProto value_info = ModelEditorValueInfoToOnnx(*ort_value_info);

      name_to_type_map[value_info.name()] = value_info.type();
      node_args.push_back(&GetOrCreateNodeArg(value_info.name(), &value_info.type()));
    }

    if (is_input) {
      SetInputs(node_args);
    } else {
      SetOutputs(node_args);
    }
  };

  auto add_initializers = [this](const std::unordered_map<std::string, std::unique_ptr<OrtValue>>& initializers,
                                 bool is_external) {
    for (auto& name_and_ortvalue : initializers) {
      // convert from OrtValue to TensorProto
      const std::string& name = name_and_ortvalue.first;
      OrtValue& v = *name_and_ortvalue.second;

      ORT_ENFORCE(v.IsTensor(), "Initializers must be Tensors");
      const Tensor& t = v.Get<Tensor>();
      TensorProto& tensor_proto = *graph_proto_->add_initializer();

      tensor_proto.set_name(name);
      tensor_proto.set_data_type(t.GetElementType());
      for (auto dim : t.Shape().GetDims()) {
        tensor_proto.add_dims(dim);
      }

      if (is_external) {
        // pre-existing memory that we don't own. avoid a copy by storing the pointer in the ExternalDataInfo
        const void* data_offset = t.DataRaw();  // address of memory not offset into file
        auto offset = narrow<ExternalDataInfo::OFFSET_TYPE>(reinterpret_cast<intptr_t>(data_offset));

        ExternalDataInfo::SetExternalLocationToProto(onnxruntime::utils::kTensorProtoMemoryAddressTag,
                                                     offset, t.SizeInBytes(), tensor_proto);

        // add OrtValue to ortvalue_initializers_ to keep it alive and to store the deleter if provided.
        ortvalue_initializers_.emplace(name, std::move(v));
      } else {
        tensor_proto.set_raw_data(t.DataRaw(), t.SizeInBytes());
      }

      TypeProto type_proto{utils::TypeProtoFromTensorProto(tensor_proto)};
      ORT_IGNORE_RETURN_VALUE(GetOrCreateNodeArg(name, &type_proto));

      name_to_initial_tensor_.emplace(name, &tensor_proto);
    }
  };

  // process graph inputs first as we want the type/shape from them to be preferred if a graph input
  // has a matching initializer
  const auto* editor_graph = onnxruntime::ModelEditorGraph::ToInternal(&api_graph);
  ORT_RETURN_IF(editor_graph == nullptr, "Invalid OrtGraph variant for use in the model editor API.");

  add_graph_inputs_outputs(editor_graph->inputs, /*input*/ true);

  // add initializers
  ortvalue_initializers_.reserve(editor_graph->external_initializers.size());
  add_initializers(editor_graph->external_initializers, /*is_external*/ true);
  add_initializers(editor_graph->initializers, /*is_external*/ false);

  // add graph outputs
  add_graph_inputs_outputs(editor_graph->outputs, /*input*/ false);

  // add nodes
  for (const auto& editor_node : editor_graph->nodes) {
    const onnxruntime::ModelEditorNode& node = *editor_node;

    // convert Constant nodes to initializers
    if (node.operator_name == "Constant" && node.domain_name == kOnnxDomain) {
      // graph_proto_ provides storage
      TensorProto& tensor = *graph_proto_->add_initializer();

      // create NodeProto from OrtNode so we can use the existing conversion functions
      NodeProto node_proto;

      // 'Constant' node has no inputs or attributes
      ORT_RETURN_IF_NOT(node.input_names.empty() && node.attributes.size() == 1 && node.output_names.size() == 1,
                        node.node_name,
                        " is an invalid 'Constant' node. "
                        "Must have no inputs, one attribute and one output. ");

      node_proto.add_attribute()->CopyFrom(node.attributes[0]);
      node_proto.add_output(node.output_names[0]);

      node_proto.set_op_type(node.operator_name);
      node_proto.set_name(node.node_name);
      node_proto.set_domain(node.domain_name);

      ORT_RETURN_IF_ERROR(utils::ConstantNodeProtoToTensorProto(node_proto, /*model_path*/ "", tensor));
      name_to_initial_tensor_.emplace(node.output_names[0], &tensor);

      continue;
    }

    auto input_defs = CreateNodeArgs(node.input_names, name_to_type_map);
    auto output_defs = CreateNodeArgs(node.output_names, name_to_type_map);

    const auto num_attributes = node.attributes.size();

    NodeAttributes attributes;
    attributes.reserve(num_attributes);

    for (const auto& attr : node.attributes) {
      attributes[attr.name()] = attr;
    }

    ORT_IGNORE_RETURN_VALUE(AddNode(node.node_name, node.operator_name, /*doc_string*/ "",
                                    input_defs, output_defs, &attributes, node.domain_name));
  }

  return Resolve();
}

// static
Status Graph::LoadFromModelEditorApiModel(const OrtGraph& api_graph,
                                          const Model& owning_model,
                                          const std::unordered_map<std::string, int>& domain_to_version,
                                          IOnnxRuntimeOpSchemaCollectionPtr schema_registry,
                                          bool strict_shape_type_inference,
                                          const logging::Logger& logger,
                                          std::unique_ptr<Graph>& graph) {
  graph = std::make_unique<Graph>(owning_model,
                                  domain_to_version,
                                  schema_registry,
                                  /*parent_graph*/ nullptr, /*parent_node*/ nullptr,
                                  logger,
                                  strict_shape_type_inference);

  return graph->LoadFromModelEditorApiModel(api_graph);
}

Status Graph::UpdateUsingModelEditorApiModel(const OrtModel& api_model) {
  for (auto& entry : api_model.domain_to_version) {
    if (auto it = domain_to_version_.find(entry.first); it != domain_to_version_.end()) {
      if (it->second != entry.second) {
        return ORT_MAKE_STATUS(ONNXRUNTIME, INVALID_ARGUMENT,
                               "Domain version can not be changed for '", entry.first,
                               "'. Current version: ", it->second);
      }
    } else {
      domain_to_version_.insert(entry);
    }
  }

  // this will replace inputs/outputs and add nodes.
  return LoadFromModelEditorApiModel(*api_model.graph, /*updating_existing_graph*/ true);
}

#endif  // !defined(ORT_MINIMAL_BUILD)
}  // namespace onnxruntime<|MERGE_RESOLUTION|>--- conflicted
+++ resolved
@@ -1239,13 +1239,9 @@
       auto tensor_proto_to_add = utils::TensorToTensorProto(ort_value.Get<Tensor>(), tensor_proto.name(),
                                                             use_tensor_buffer_true);
       assert(ort_value.IsAllocated());
-<<<<<<< HEAD
-      ortvalue_initializers_.insert_or_assign(tensor_proto_to_add.name(), std::move(ort_value));
-=======
       auto ins_result = ortvalue_initializers_.insert_or_assign(tensor_proto_to_add.name(), std::move(ort_value));
       ORT_ENFORCE(ins_result.second, "Unexpected duplicate insert or assign OrtValue for tensor: ", tensor_proto_to_add.name(),
                   " in the initializer list.");
->>>>>>> d9b127ce
       tensor_proto = std::move(tensor_proto_to_add);
     }
   };
@@ -4260,13 +4256,8 @@
 // The function examines initializer tensor_proto and if the data is in memory it inlines
 // and adds it to the output initializers. Otherwise, it copies the initializer.
 // External data on disk references are preserved.
-<<<<<<< HEAD
-Status InlineOrCopyInitializerToGraphProto(const Graph& src_graph, const ONNX_NAMESPACE::TensorProto& initializer,
-                                           ONNX_NAMESPACE::TensorProto& output) {
-=======
 Status InlineOrCopyInitializer(const Graph& src_graph, const ONNX_NAMESPACE::TensorProto& initializer,
                                ONNX_NAMESPACE::TensorProto& output) {
->>>>>>> d9b127ce
   // copy any in-memory external data into raw data
   if (utils::HasExternalDataInMemory(initializer)) {
     OrtValue ort_value;
@@ -4341,11 +4332,7 @@
       auto& initializer = *first;
       if (utils::HasExternalDataInMemory(initializer)) {
         // If the initializer has external data in memory, we need to inline it.
-<<<<<<< HEAD
-        ORT_RETURN_IF_ERROR(InlineOrCopyInitializerToGraphProto(*this, initializer, initializer));
-=======
         ORT_RETURN_IF_ERROR(InlineOrCopyInitializer(*this, initializer, initializer));
->>>>>>> d9b127ce
       }
       if (has_sparse_initializers && sparse_end != sparse_tensor_names_.find(initializer.name())) {
         auto& sparse_initializer = *output_graph_proto.add_sparse_initializer();
@@ -4367,11 +4354,18 @@
     for (auto& initializer : *output_graph_proto.mutable_initializer()) {
       if (utils::HasExternalDataInMemory(initializer)) {
         // If the initializer has external data in memory, we need to inline it.
-<<<<<<< HEAD
         ORT_RETURN_IF_ERROR(InlineOrCopyInitializerToGraphProto(*this, initializer, initializer));
-=======
+      }
+    }
+#endif
+  }
+  return Status::OK();
+}
+#else
+    for (auto& initializer : *output_graph_proto.mutable_initializer()) {
+      if (utils::HasExternalDataInMemory(initializer)) {
+        // If the initializer has external data in memory, we need to inline it.
         ORT_RETURN_IF_ERROR(InlineOrCopyInitializer(*this, initializer, initializer));
->>>>>>> d9b127ce
       }
     }
 #endif
@@ -4391,6 +4385,16 @@
 
     // Add initializers to parent graph by copy converting them from graph_proto_
     // ToGraphProtoInternal() does not copy initializers for the main graph
+  if (!GraphProtoSyncNeeded()) {
+    result = *graph_proto_;
+    ORT_THROW_IF_ERROR(ProcessSubgraphsInMemoryData(result, /*process_main*/ true));
+  } else {
+    ToGraphProtoInternal(result);
+
+    ORT_THROW_IF_ERROR(ProcessSubgraphsInMemoryData(result, /*process_main*/ false));
+
+    // Add initializers to parent graph by copy converting them from graph_proto_
+    // ToGraphProtoInternal() does not copy initializers for the main graph
     auto* mutable_initializers = result.mutable_initializer();
 
 #if !defined(DISABLE_SPARSE_TENSORS)
@@ -4400,24 +4404,14 @@
 
     for (const auto& initializer : graph_proto_->initializer()) {
       if (!has_sparse_initializers || sparse_end == sparse_tensor_names_.find(initializer.name())) {
-<<<<<<< HEAD
-        ORT_THROW_IF_ERROR(InlineOrCopyInitializerToGraphProto(*this, initializer,
-                                                               *mutable_initializers->Add()));
-=======
         ORT_THROW_IF_ERROR(InlineOrCopyInitializer(*this, initializer,
                                                    *mutable_initializers->Add()));
->>>>>>> d9b127ce
       } else {
         auto& sparse_initializer = *result.add_sparse_initializer();
         if (utils::HasExternalDataInMemory(initializer)) {
           ONNX_NAMESPACE::TensorProto tensor_proto;
-<<<<<<< HEAD
-          ORT_THROW_IF_ERROR(InlineOrCopyInitializerToGraphProto(*this, initializer,
-                                                                 tensor_proto));
-=======
           ORT_THROW_IF_ERROR(InlineOrCopyInitializer(*this, initializer,
                                                      tensor_proto));
->>>>>>> d9b127ce
           ORT_THROW_IF_ERROR(utils::DenseTensorToSparseTensorProto(tensor_proto, model_path, sparse_initializer));
         } else {
           ORT_THROW_IF_ERROR(utils::DenseTensorToSparseTensorProto(initializer, model_path, sparse_initializer));
@@ -4425,15 +4419,10 @@
       }
     }
 #else
-<<<<<<< HEAD
     // Add initializers to parent graph by copy converting them from graph_proto_
     // ToGraphProtoInternal() does not copy initializers for the main graph
     for (const auto& initializer : graph_proto_->initializer()) {
-      ORT_THROW_IF_ERROR(InlineOrCopyInitializerToGraphProto(*this, initializer, *mutable_initializers->Add()));
-=======
-    for (const auto& initializer : graph_proto_->initializer()) {
       ORT_THROW_IF_ERROR(InlineOrCopyInitializer(*this, initializer, *mutable_initializers->Add()));
->>>>>>> d9b127ce
     }
 #endif
   }
@@ -4515,11 +4504,7 @@
 
       // We do not externalize string tensors.
       if (utils::HasString(initializer)) {
-<<<<<<< HEAD
-        ORT_RETURN_IF_ERROR(InlineOrCopyInitializerToGraphProto(
-=======
         ORT_RETURN_IF_ERROR(InlineOrCopyInitializer(
->>>>>>> d9b127ce
             *this, initializer,
             *output_graph_proto.mutable_initializer()->Add()));
         continue;
