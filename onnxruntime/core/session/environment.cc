--- conflicted
+++ resolved
@@ -668,7 +668,6 @@
     return ToStatusAndRelease(ort_status);
   }
 
-<<<<<<< HEAD
   if (allocator->Info(allocator)->alloc_type == OrtAllocatorType::OrtArenaAllocator) {
     return ORT_MAKE_STATUS(ONNXRUNTIME, FAIL,
                            "OrtEpFactory returned an allocator with OrtAllocatorType of OrtArenaAllocator. "
@@ -676,42 +675,13 @@
                            "EP library should be opaque to ORT");
   }
 
-  if (allocator_out != nullptr) {
-    *allocator_out = allocator;
-  }
-
-=======
->>>>>>> 0914cdd2
   auto ort_allocator = OrtAllocatorUniquePtr(allocator,
                                              [&ep_device](OrtAllocator* allocator) {
                                                ep_device.ep_factory->ReleaseAllocator(ep_device.ep_factory, allocator);
                                              });
 
-<<<<<<< HEAD
-  AllocatorPtr shared_allocator = std::make_shared<IAllocatorImplWrappingOrtAllocator>(std::move(ort_allocator));
-=======
-  AllocatorPtr shared_allocator;
-
-  if (allocator_type == OrtArenaAllocator) {
-    // wrap with ORT arena
-    OrtArenaCfg arena_cfg;
-    if (allocator_options != nullptr) {
-      auto status = OrtArenaCfg::FromKeyValuePairs(*allocator_options, arena_cfg);
-    }
-
+    // wrap with arena
     bool stream_aware_arena = ep_device.ep_factory->IsStreamAware(ep_device.ep_factory);
-
-    AllocatorCreationInfo alloc_creation_info{
-        [&ort_allocator](int) -> std::unique_ptr<IAllocator> {
-          return std::make_unique<IAllocatorImplWrappingOrtAllocator>(std::move(ort_allocator));
-        },
-        /*unused*/ -1,  // arg to the lambda above that is ignored as the device id comes from the allocator
-        /*create_arena*/ true,
-        arena_cfg,
-        stream_aware_arena,
-    };
-
-    shared_allocator = CreateAllocator(alloc_creation_info);
 
     // need an OrtAllocator to return to the user so we need yet another layer.
     // we pass in a copy of the AllocatorPtr (which is a shared_ptr) in order to maintain the overall condition that
@@ -722,11 +692,8 @@
 
     // store the entry using the EPs memory info for easier lookup when removing
     arena_ort_allocators_.insert({&memory_info, std::move(arena_ort_allocator)});
-  } else {
     shared_ort_allocators_.insert(allocator);
-    shared_allocator = std::make_shared<IAllocatorImplWrappingOrtAllocator>(std::move(ort_allocator));
-  }
->>>>>>> 0914cdd2
+  AllocatorPtr shared_allocator = std::make_shared<IAllocatorImplWrappingOrtAllocator>(std::move(ort_allocator));
 
   shared_allocators_.push_back(std::move(shared_allocator));
 
