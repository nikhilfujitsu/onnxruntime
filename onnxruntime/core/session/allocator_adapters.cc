--- conflicted
+++ resolved
@@ -41,13 +41,8 @@
         [](const OrtAllocator* this_, OrtKeyValuePairs** stats) noexcept -> OrtStatusPtr {
       API_IMPL_BEGIN
       auto kvp = std::make_unique<OrtKeyValuePairs>();
-<<<<<<< HEAD
-      auto stats_map = static_cast<const OrtAllocatorImplWrappingIAllocator*>(this_)->Stats();
-      kvp->CopyFromMap(stats_map);
-=======
       const auto& stats_map = static_cast<const OrtAllocatorImplWrappingIAllocator*>(this_)->Stats();
       kvp->CopyFromMap(std::map<std::string, std::string>(stats_map.begin(), stats_map.end()));
->>>>>>> 52fd75f6
       *stats = reinterpret_cast<OrtKeyValuePairs*>(kvp.release());
       return nullptr;
       API_IMPL_END
