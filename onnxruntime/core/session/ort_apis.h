// Copyright (c) Microsoft Corporation. All rights reserved.
// Licensed under the MIT License.

namespace OrtApis {

ORT_API(const OrtApi*, GetApi, uint32_t version);

ORT_API(const char*, GetVersionString);

ORT_API(void, ReleaseEnv, OrtEnv*);
ORT_API(void, ReleaseStatus, _Frees_ptr_opt_ OrtStatus*);
ORT_API(void, ReleaseMemoryInfo, _Frees_ptr_opt_ OrtMemoryInfo*);
ORT_API(void, ReleaseSession, _Frees_ptr_opt_ OrtSession*);
ORT_API(void, ReleaseValue, _Frees_ptr_opt_ OrtValue*);
ORT_API(void, ReleaseRunOptions, _Frees_ptr_opt_ OrtRunOptions*);
ORT_API(void, ReleaseTypeInfo, _Frees_ptr_opt_ OrtTypeInfo*);
ORT_API(void, ReleaseTensorTypeAndShapeInfo, _Frees_ptr_opt_ OrtTensorTypeAndShapeInfo*);
ORT_API(void, ReleaseSessionOptions, _Frees_ptr_opt_ OrtSessionOptions*);
ORT_API(void, ReleaseCustomOpDomain, _Frees_ptr_opt_ OrtCustomOpDomain*);
ORT_API(void, ReleaseMapTypeInfo, _Frees_ptr_opt_ OrtMapTypeInfo*);
ORT_API(void, ReleaseSequenceTypeInfo, _Frees_ptr_opt_ OrtSequenceTypeInfo*);
ORT_API(void, ReleaseModelMetadata, _Frees_ptr_opt_ OrtModelMetadata*);
ORT_API(void, ReleaseValueInfo, _Frees_ptr_opt_ OrtValueInfo*);
ORT_API(void, ReleaseNode, _Frees_ptr_opt_ OrtNode*);
ORT_API(void, ReleaseGraph, _Frees_ptr_opt_ OrtGraph*);
ORT_API(void, ReleaseModel, _Frees_ptr_opt_ OrtModel*);

_Check_return_ _Ret_notnull_ [[nodiscard]] OrtStatus* ORT_API_CALL CreateStatus(OrtErrorCode code, _In_z_ const char* msg)
    NO_EXCEPTION;

OrtErrorCode ORT_API_CALL GetErrorCode(_In_ const OrtStatus* status) NO_EXCEPTION ORT_ALL_ARGS_NONNULL;
const char* ORT_API_CALL GetErrorMessage(_In_ const OrtStatus* status) NO_EXCEPTION ORT_ALL_ARGS_NONNULL;

ORT_API_STATUS_IMPL(CreateEnv, OrtLoggingLevel logging_level, _In_ const char* logid, _Outptr_ OrtEnv** out)
ORT_ALL_ARGS_NONNULL;
ORT_API_STATUS_IMPL(CreateEnvWithCustomLogger, OrtLoggingFunction logging_function, _In_opt_ void* logger_param, OrtLoggingLevel logging_level, _In_ const char* logid, _Outptr_ OrtEnv** out);
ORT_API_STATUS_IMPL(CreateEnvWithGlobalThreadPools, OrtLoggingLevel logging_level, _In_ const char* logid,
                    _In_ const struct OrtThreadingOptions* t_options, _Outptr_ OrtEnv** out)
ORT_ALL_ARGS_NONNULL;
ORT_API_STATUS_IMPL(CreateEnvWithCustomLoggerAndGlobalThreadPools, OrtLoggingFunction logging_function, _In_opt_ void* logger_param, OrtLoggingLevel logging_level,
                    _In_ const char* logid, _In_ const struct OrtThreadingOptions* tp_options, _Outptr_ OrtEnv** out)
ORT_ALL_ARGS_NONNULL;

ORT_API_STATUS_IMPL(EnableTelemetryEvents, _In_ const OrtEnv* env);
ORT_API_STATUS_IMPL(DisableTelemetryEvents, _In_ const OrtEnv* env);

ORT_API_STATUS_IMPL(CreateSession, _In_ const OrtEnv* env, _In_ const ORTCHAR_T* model_path,
                    _In_ const OrtSessionOptions* options, _Outptr_ OrtSession** out);

ORT_API_STATUS_IMPL(CreateSessionFromArray, _In_ const OrtEnv* env, _In_ const void* model_data, size_t model_data_length,
                    _In_ const OrtSessionOptions* options, _Outptr_ OrtSession** out);

ORT_API_STATUS_IMPL(Run, _Inout_ OrtSession* sess, _In_opt_ const OrtRunOptions* run_options,
                    _In_reads_(input_len) const char* const* input_names,
                    _In_reads_(input_len) const OrtValue* const* input, size_t input_len,
                    _In_reads_(output_names_len) const char* const* output_names1, size_t output_names_len,
                    _Inout_updates_all_(output_names_len) OrtValue** output);

ORT_API_STATUS_IMPL(CreateSessionOptions, OrtSessionOptions** out);
ORT_API_STATUS_IMPL(CloneSessionOptions, const OrtSessionOptions* input, OrtSessionOptions** out);
ORT_API_STATUS_IMPL(SetSessionExecutionMode, _In_ OrtSessionOptions* options, ExecutionMode execution_mode);
ORT_API_STATUS_IMPL(SetOptimizedModelFilePath, _In_ OrtSessionOptions* options, _In_ const ORTCHAR_T* optimized_model_filepath);
ORT_API_STATUS_IMPL(EnableProfiling, _In_ OrtSessionOptions* options, _In_ const ORTCHAR_T* profile_file_prefix);
ORT_API_STATUS_IMPL(DisableProfiling, _In_ OrtSessionOptions* options);
ORT_API_STATUS_IMPL(EnableMemPattern, _In_ OrtSessionOptions* options);
ORT_API_STATUS_IMPL(DisableMemPattern, _In_ OrtSessionOptions* options);
ORT_API_STATUS_IMPL(EnableCpuMemArena, _In_ OrtSessionOptions* options);
ORT_API_STATUS_IMPL(DisableCpuMemArena, _In_ OrtSessionOptions* options);
ORT_API_STATUS_IMPL(SetSessionLogId, _In_ OrtSessionOptions* options, const char* logid);
ORT_API_STATUS_IMPL(SetSessionLogVerbosityLevel, _In_ OrtSessionOptions* options, int session_log_verbosity_level);
ORT_API_STATUS_IMPL(SetSessionLogSeverityLevel, _In_ OrtSessionOptions* options, int session_log_severity_level);
ORT_API_STATUS_IMPL(SetSessionGraphOptimizationLevel, _In_ OrtSessionOptions* options,
                    GraphOptimizationLevel graph_optimization_level);
ORT_API_STATUS_IMPL(SetIntraOpNumThreads, _Inout_ OrtSessionOptions* options, int intra_op_num_threads);
ORT_API_STATUS_IMPL(SetInterOpNumThreads, _Inout_ OrtSessionOptions* options, int inter_op_num_threads);

ORT_API_STATUS_IMPL(CreateCustomOpDomain, _In_ const char* domain, _Outptr_ OrtCustomOpDomain** out);
ORT_API_STATUS_IMPL(CustomOpDomain_Add, _Inout_ OrtCustomOpDomain* custom_op_domain, _In_ const OrtCustomOp* op);
ORT_API_STATUS_IMPL(AddCustomOpDomain, _Inout_ OrtSessionOptions* options, _In_ OrtCustomOpDomain* custom_op_domain);
ORT_API_STATUS_IMPL(RegisterCustomOpsLibrary, _Inout_ OrtSessionOptions* options, _In_ const char* library_path, _Outptr_ void** library_handle);

ORT_API_STATUS_IMPL(SessionGetInputCount, _In_ const OrtSession* sess, _Out_ size_t* out);
ORT_API_STATUS_IMPL(SessionGetOutputCount, _In_ const OrtSession* sess, _Out_ size_t* out);
ORT_API_STATUS_IMPL(SessionGetOverridableInitializerCount, _In_ const OrtSession* sess, _Out_ size_t* out);
ORT_API_STATUS_IMPL(SessionGetInputTypeInfo, _In_ const OrtSession* sess, size_t index, _Outptr_ OrtTypeInfo** type_info);
ORT_API_STATUS_IMPL(SessionGetOutputTypeInfo, _In_ const OrtSession* sess, size_t index, _Outptr_ OrtTypeInfo** type_info);
ORT_API_STATUS_IMPL(SessionGetOverridableInitializerTypeInfo, _In_ const OrtSession* sess, size_t index, _Outptr_ OrtTypeInfo** type_info);
ORT_API_STATUS_IMPL(SessionGetInputName, _In_ const OrtSession* sess, size_t index, _Inout_ OrtAllocator* allocator, _Outptr_ char** value);
ORT_API_STATUS_IMPL(SessionGetOutputName, _In_ const OrtSession* sess, size_t index, _Inout_ OrtAllocator* allocator, _Outptr_ char** value);
ORT_API_STATUS_IMPL(SessionGetOverridableInitializerName, _In_ const OrtSession* sess, size_t index,
                    _Inout_ OrtAllocator* allocator, _Outptr_ char** value);
ORT_API_STATUS_IMPL(SessionEndProfiling, _In_ OrtSession* sess, _Inout_ OrtAllocator* allocator,
                    _Outptr_ char** out);
ORT_API_STATUS_IMPL(SessionGetModelMetadata, _In_ const OrtSession* sess,
                    _Outptr_ OrtModelMetadata** out);

ORT_API_STATUS_IMPL(ModelMetadataGetProducerName, _In_ const OrtModelMetadata* model_metadata,
                    _Inout_ OrtAllocator* allocator, _Outptr_ char** value);
ORT_API_STATUS_IMPL(ModelMetadataGetGraphName, _In_ const OrtModelMetadata* model_metadata,
                    _Inout_ OrtAllocator* allocator, _Outptr_ char** value);
ORT_API_STATUS_IMPL(ModelMetadataGetDomain, _In_ const OrtModelMetadata* model_metadata,
                    _Inout_ OrtAllocator* allocator, _Outptr_ char** value);
ORT_API_STATUS_IMPL(ModelMetadataGetDescription, _In_ const OrtModelMetadata* model_metadata,
                    _Inout_ OrtAllocator* allocator, _Outptr_ char** value);
ORT_API_STATUS_IMPL(ModelMetadataGetGraphDescription, _In_ const OrtModelMetadata* model_metadata,
                    _Inout_ OrtAllocator* allocator, _Outptr_ char** value);
ORT_API_STATUS_IMPL(ModelMetadataLookupCustomMetadataMap, _In_ const OrtModelMetadata* model_metadata,
                    _Inout_ OrtAllocator* allocator, _In_ const char* key, _Outptr_result_maybenull_ char** value);

ORT_API_STATUS_IMPL(ModelMetadataGetVersion, _In_ const OrtModelMetadata* model_metadata,
                    _Out_ int64_t* value);

ORT_API_STATUS_IMPL(CreateRunOptions, _Outptr_ OrtRunOptions** out);

ORT_API_STATUS_IMPL(RunOptionsSetRunLogVerbosityLevel, _Inout_ OrtRunOptions* options, int value);
ORT_API_STATUS_IMPL(RunOptionsSetRunLogSeverityLevel, _Inout_ OrtRunOptions* options, int value);
ORT_API_STATUS_IMPL(RunOptionsSetRunTag, _Inout_ OrtRunOptions*, _In_ const char* run_tag);

ORT_API_STATUS_IMPL(RunOptionsGetRunLogVerbosityLevel, _In_ const OrtRunOptions* options, _Out_ int* out);
ORT_API_STATUS_IMPL(RunOptionsGetRunLogSeverityLevel, _In_ const OrtRunOptions* options, _Out_ int* out);
ORT_API_STATUS_IMPL(RunOptionsGetRunTag, _In_ const OrtRunOptions*, _Out_ const char** out);

ORT_API_STATUS_IMPL(RunOptionsSetTerminate, _Inout_ OrtRunOptions* options);
ORT_API_STATUS_IMPL(RunOptionsUnsetTerminate, _Inout_ OrtRunOptions* options);

ORT_API_STATUS_IMPL(CreateTensorAsOrtValue, _Inout_ OrtAllocator* allocator,
                    _In_ const int64_t* shape, size_t shape_len, ONNXTensorElementDataType type,
                    _Outptr_ OrtValue** out);
ORT_API_STATUS_IMPL(CreateTensorWithDataAsOrtValue, _In_ const OrtMemoryInfo* info,
                    _Inout_ void* p_data, size_t p_data_len, _In_ const int64_t* shape, size_t shape_len,
                    ONNXTensorElementDataType type, _Outptr_ OrtValue** out);
ORT_API_STATUS_IMPL(IsTensor, _In_ const OrtValue* value, _Out_ int* out);
ORT_API_STATUS_IMPL(HasValue, _In_ const OrtValue* value, _Out_ int* out);
ORT_API_STATUS_IMPL(GetTensorMutableData, _Inout_ OrtValue* value, _Outptr_ void** out);
ORT_API_STATUS_IMPL(FillStringTensor, _Inout_ OrtValue* value, _In_ const char* const* s, size_t s_len);
ORT_API_STATUS_IMPL(FillStringTensorElement, _Inout_ OrtValue* value, _In_ const char* s, size_t index);
ORT_API_STATUS_IMPL(GetStringTensorDataLength, _In_ const OrtValue* value, _Out_ size_t* len);
ORT_API_STATUS_IMPL(GetStringTensorElementLength, _In_ const OrtValue* value, size_t index, _Out_ size_t* out);
ORT_API_STATUS_IMPL(GetStringTensorContent, _In_ const OrtValue* value, _Out_writes_bytes_all_(s_len) void* s,
                    size_t s_len, _Out_writes_all_(offsets_len) size_t* offsets, size_t offsets_len);
ORT_API_STATUS_IMPL(GetStringTensorElement, _In_ const OrtValue* value, size_t s_len, size_t index, _Out_writes_bytes_all_(s_len) void* s);
ORT_API_STATUS_IMPL(CastTypeInfoToTensorInfo, _In_ const OrtTypeInfo*,
                    _Outptr_result_maybenull_ const OrtTensorTypeAndShapeInfo** out);
ORT_API_STATUS_IMPL(GetOnnxTypeFromTypeInfo, _In_ const OrtTypeInfo*, _Out_ enum ONNXType* out);
ORT_API_STATUS_IMPL(CreateTensorTypeAndShapeInfo, _Outptr_ OrtTensorTypeAndShapeInfo** out);
ORT_API_STATUS_IMPL(SetTensorElementType, _Inout_ OrtTensorTypeAndShapeInfo*, enum ONNXTensorElementDataType type);
ORT_API_STATUS_IMPL(SetDimensions, OrtTensorTypeAndShapeInfo* info, _In_ const int64_t* dim_values, size_t dim_count);
ORT_API_STATUS_IMPL(GetTensorElementType, _In_ const OrtTensorTypeAndShapeInfo*, _Out_ enum ONNXTensorElementDataType* out);
ORT_API_STATUS_IMPL(GetDimensionsCount, _In_ const OrtTensorTypeAndShapeInfo* info, _Out_ size_t* out);
ORT_API_STATUS_IMPL(GetDimensions, _In_ const OrtTensorTypeAndShapeInfo* info, _Out_ int64_t* dim_values, size_t dim_values_length);
ORT_API_STATUS_IMPL(GetSymbolicDimensions, _In_ const OrtTensorTypeAndShapeInfo* info,
                    _Out_writes_all_(dim_params_length) const char* dim_params[], size_t dim_params_length);
ORT_API_STATUS_IMPL(GetTensorShapeElementCount, _In_ const OrtTensorTypeAndShapeInfo* info, _Out_ size_t* out);
ORT_API_STATUS_IMPL(GetTensorTypeAndShape, _In_ const OrtValue* value, _Outptr_ OrtTensorTypeAndShapeInfo** out);
ORT_API_STATUS_IMPL(GetTypeInfo, _In_ const OrtValue* value, _Outptr_result_maybenull_ OrtTypeInfo** out);
ORT_API_STATUS_IMPL(GetValueType, _In_ const OrtValue* value, _Out_ enum ONNXType* out);
ORT_API_STATUS_IMPL(AddFreeDimensionOverride, _Inout_ OrtSessionOptions* options, _In_ const char* dim_denotation, _In_ int64_t dim_value);

ORT_API_STATUS_IMPL(CreateMemoryInfo, _In_ const char* name1, enum OrtAllocatorType type, int id1, enum OrtMemType mem_type1, _Outptr_ OrtMemoryInfo** out)
ORT_ALL_ARGS_NONNULL;
ORT_API_STATUS_IMPL(CreateCpuMemoryInfo, enum OrtAllocatorType type, enum OrtMemType mem_type1, _Outptr_ OrtMemoryInfo** out)
ORT_ALL_ARGS_NONNULL;
ORT_API_STATUS_IMPL(CompareMemoryInfo, _In_ const OrtMemoryInfo* info1, _In_ const OrtMemoryInfo* info2, _Out_ int* out)
ORT_ALL_ARGS_NONNULL;
ORT_API_STATUS_IMPL(MemoryInfoGetName, _In_ const OrtMemoryInfo* ptr, _Out_ const char** out);
ORT_API_STATUS_IMPL(MemoryInfoGetId, _In_ const OrtMemoryInfo* ptr, _Out_ int* out);
ORT_API_STATUS_IMPL(MemoryInfoGetMemType, _In_ const OrtMemoryInfo* ptr, _Out_ OrtMemType* out);
ORT_API_STATUS_IMPL(MemoryInfoGetType, _In_ const OrtMemoryInfo* ptr, _Out_ OrtAllocatorType* out);

ORT_API_STATUS_IMPL(AllocatorAlloc, _Inout_ OrtAllocator* ptr, size_t size, _Outptr_ void** out);
ORT_API_STATUS_IMPL(AllocatorFree, _Inout_ OrtAllocator* ptr, void* p);
ORT_API_STATUS_IMPL(AllocatorGetInfo, _In_ const OrtAllocator* ptr, _Outptr_ const struct OrtMemoryInfo** out);
ORT_API_STATUS_IMPL(GetAllocatorWithDefaultOptions, _Outptr_ OrtAllocator** out);
ORT_API_STATUS_IMPL(GetValue, _In_ const OrtValue* value, int index, _Inout_ OrtAllocator* allocator, _Outptr_ OrtValue** out);
ORT_API_STATUS_IMPL(GetValueCount, _In_ const OrtValue* value, _Out_ size_t* out);
ORT_API_STATUS_IMPL(CreateValue, _In_reads_(num_values) const OrtValue* const* in, size_t num_values,
                    enum ONNXType value_type, _Outptr_ OrtValue** out);
ORT_API_STATUS_IMPL(CreateOpaqueValue, _In_z_ const char* domain_name, _In_z_ const char* type_name,
                    _In_ const void* data_container, size_t data_container_size, _Outptr_ OrtValue** out);
ORT_API_STATUS_IMPL(GetOpaqueValue, _In_ const char* domain_name, _In_ const char* type_name,
                    _In_ const OrtValue* in, _Out_ void* data_container, size_t data_container_size);

ORT_API_STATUS_IMPL(KernelInfoGetAttribute_float, _In_ const OrtKernelInfo* info, _In_ const char* name, _Out_ float* out);
ORT_API_STATUS_IMPL(KernelInfoGetAttribute_int64, _In_ const OrtKernelInfo* info, _In_ const char* name, _Out_ int64_t* out);
ORT_API_STATUS_IMPL(KernelInfoGetAttribute_string, _In_ const OrtKernelInfo* info, _In_ const char* name, _Out_ char* out, _Inout_ size_t* size);

ORT_API_STATUS_IMPL(KernelContext_GetInputCount, _In_ const OrtKernelContext* context, _Out_ size_t* out);
ORT_API_STATUS_IMPL(KernelContext_GetOutputCount, _In_ const OrtKernelContext* context, _Out_ size_t* out);
ORT_API_STATUS_IMPL(KernelContext_GetInput, _In_ const OrtKernelContext* context, _In_ size_t index, _Out_ const OrtValue** out);
ORT_API_STATUS_IMPL(KernelContext_GetOutput, _Inout_ OrtKernelContext* context, _In_ size_t index, _In_ const int64_t* dim_values, size_t dim_count, _Out_ OrtValue** out);

// OrtTypeInfo methods
ORT_API_STATUS_IMPL(GetDenotationFromTypeInfo, _In_ const OrtTypeInfo*, _Out_ const char** const denotation, _Out_ size_t* len);
ORT_API_STATUS_IMPL(CastTypeInfoToMapTypeInfo, _In_ const OrtTypeInfo* type_info,
                    _Outptr_result_maybenull_ const OrtMapTypeInfo** out);
ORT_API_STATUS_IMPL(CastTypeInfoToSequenceTypeInfo, _In_ const OrtTypeInfo* type_info,
                    _Outptr_result_maybenull_ const OrtSequenceTypeInfo** out);

// OrtMapTypeInfo Accessors
ORT_API_STATUS_IMPL(GetMapKeyType, _In_ const OrtMapTypeInfo* map_type_info, _Out_ enum ONNXTensorElementDataType* out);
ORT_API_STATUS_IMPL(GetMapValueType, _In_ const OrtMapTypeInfo* map_type_info, _Outptr_ OrtTypeInfo** type_info);

// OrtSequenceTypeInfo Accessors
ORT_API_STATUS_IMPL(GetSequenceElementType, _In_ const OrtSequenceTypeInfo* sequence_type_info, _Outptr_ OrtTypeInfo** type_info);

ORT_API_STATUS_IMPL(DisablePerSessionThreads, _In_ OrtSessionOptions* options);
ORT_API_STATUS_IMPL(CreateThreadingOptions, _Outptr_ OrtThreadingOptions** out);
ORT_API(void, ReleaseThreadingOptions, _Frees_ptr_opt_ OrtThreadingOptions*);

ORT_API_STATUS_IMPL(ModelMetadataGetCustomMetadataMapKeys, _In_ const OrtModelMetadata* model_metadata,
                    _Inout_ OrtAllocator* allocator, _Outptr_result_buffer_maybenull_(*num_keys) char*** keys, _Out_ int64_t* num_keys);

ORT_API_STATUS_IMPL(AddFreeDimensionOverrideByName, _Inout_ OrtSessionOptions* options, _In_ const char* dim_name, _In_ int64_t dim_value);

ORT_API_STATUS_IMPL(CreateAllocator, const OrtSession* sess, const OrtMemoryInfo* mem_info,
                    _Outptr_ OrtAllocator** out);
ORT_API(void, ReleaseAllocator, _Frees_ptr_opt_ OrtAllocator* allocator);

ORT_API_STATUS_IMPL(RunWithBinding, _Inout_ OrtSession* sess, _In_ const OrtRunOptions* run_options, _In_ const OrtIoBinding* binding_ptr);

ORT_API_STATUS_IMPL(CreateIoBinding, _Inout_ OrtSession* sess, _Outptr_ OrtIoBinding** out);
ORT_API(void, ReleaseIoBinding, _Frees_ptr_opt_ OrtIoBinding* allocator);

ORT_API_STATUS_IMPL(BindInput, _Inout_ OrtIoBinding* binding_ptr, _In_ const char* name, _In_ const OrtValue* val_ptr);
ORT_API_STATUS_IMPL(BindOutput, _Inout_ OrtIoBinding* binding_ptr, _In_ const char* name, _In_ const OrtValue* val_ptr);
ORT_API_STATUS_IMPL(BindOutputToDevice, _Inout_ OrtIoBinding* binding_ptr, _In_ const char* name, _In_ const OrtMemoryInfo* val_ptr);
ORT_API_STATUS_IMPL(GetBoundOutputNames, _In_ const OrtIoBinding* binding_ptr, _In_ OrtAllocator* allocator,
                    _Out_ char** buffer, _Outptr_result_maybenull_ size_t** lengths, _Out_ size_t* count);
ORT_API_STATUS_IMPL(GetBoundOutputValues, _In_ const OrtIoBinding* binding_ptr, _In_ OrtAllocator* allocator,
                    _Outptr_result_maybenull_ OrtValue*** output, _Out_ size_t* output_count);

ORT_API(void, ClearBoundInputs, _Inout_ OrtIoBinding* binding_ptr);
ORT_API(void, ClearBoundOutputs, _Inout_ OrtIoBinding* binding_ptr);

ORT_API_STATUS_IMPL(GetAvailableProviders, _Outptr_ char*** out_ptr,
                    _In_ int* providers_length);
ORT_API_STATUS_IMPL(ReleaseAvailableProviders, _In_ char** ptr,
                    _In_ int providers_length);

ORT_API_STATUS_IMPL(AddSessionConfigEntry, _Inout_ OrtSessionOptions* options,
                    _In_z_ const char* config_key, _In_z_ const char* config_value);

ORT_API_STATUS_IMPL(TensorAt, _Inout_ OrtValue* value, const int64_t* location_values, size_t location_values_count, _Outptr_ void** out);

ORT_API_STATUS_IMPL(CreateAndRegisterAllocator, _Inout_ OrtEnv* env, _In_ const OrtMemoryInfo* mem_info, _In_ const OrtArenaCfg* arena_cfg);

ORT_API_STATUS_IMPL(SetLanguageProjection, _In_ const OrtEnv* ort_env, _In_ OrtLanguageProjection projection);
ORT_API_STATUS_IMPL(SessionGetProfilingStartTimeNs, _In_ const OrtSession* sess, _Out_ uint64_t* out);

ORT_API_STATUS_IMPL(SetGlobalIntraOpNumThreads, _Inout_ OrtThreadingOptions* tp_options, int intra_op_num_threads);
ORT_API_STATUS_IMPL(SetGlobalInterOpNumThreads, _Inout_ OrtThreadingOptions* tp_options, int inter_op_num_threads);
ORT_API_STATUS_IMPL(SetGlobalSpinControl, _Inout_ OrtThreadingOptions* tp_options, int allow_spinning);
ORT_API_STATUS_IMPL(AddInitializer, _Inout_ OrtSessionOptions* options, _In_z_ const char* name,
                    _In_ const OrtValue* val);

ORT_API_STATUS_IMPL(SessionOptionsAppendExecutionProvider_CUDA,
                    _In_ OrtSessionOptions* options, _In_ const OrtCUDAProviderOptions* cuda_options);
ORT_API_STATUS_IMPL(SessionOptionsAppendExecutionProvider_ROCM,
                    _In_ OrtSessionOptions* options, _In_ const OrtROCMProviderOptions* rocm_options);
ORT_API_STATUS_IMPL(SessionOptionsAppendExecutionProvider_OpenVINO,
                    _In_ OrtSessionOptions* options, _In_ const OrtOpenVINOProviderOptions* provider_options);
ORT_API_STATUS_IMPL(SetGlobalDenormalAsZero, _Inout_ OrtThreadingOptions* options);

ORT_API_STATUS_IMPL(CreateArenaCfg, _In_ size_t max_mem, int arena_extend_strategy, int initial_chunk_size_bytes,
                    int max_dead_bytes_per_chunk, _Outptr_ OrtArenaCfg** out);
ORT_API(void, ReleaseArenaCfg, _Frees_ptr_opt_ OrtArenaCfg*);
ORT_API_STATUS_IMPL(SessionOptionsAppendExecutionProvider_TensorRT,
                    _In_ OrtSessionOptions* options, _In_ const OrtTensorRTProviderOptions* tensorrt_options);
ORT_API_STATUS_IMPL(SessionOptionsAppendExecutionProvider_MIGraphX,
                    _In_ OrtSessionOptions* options, _In_ const OrtMIGraphXProviderOptions* migraphx_options);
ORT_API_STATUS_IMPL(SetCurrentGpuDeviceId, _In_ int device_id);
ORT_API_STATUS_IMPL(GetCurrentGpuDeviceId, _In_ int* device_id);
ORT_API_STATUS_IMPL(KernelInfoGetAttributeArray_float, _In_ const OrtKernelInfo* info, _In_ const char* name, _Out_ float* out, _Inout_ size_t* size);
ORT_API_STATUS_IMPL(KernelInfoGetAttributeArray_int64, _In_ const OrtKernelInfo* info, _In_ const char* name, _Out_ int64_t* out, _Inout_ size_t* size);
ORT_API_STATUS_IMPL(CreateArenaCfgV2, _In_reads_(num_keys) const char* const* arena_config_keys, _In_reads_(num_keys) const size_t* arena_config_values,
                    _In_ size_t num_keys, _Outptr_ OrtArenaCfg** out);
ORT_API_STATUS_IMPL(AddRunConfigEntry, _Inout_ OrtRunOptions* options,
                    _In_z_ const char* config_key, _In_z_ const char* config_value);
ORT_API_STATUS_IMPL(CreatePrepackedWeightsContainer, _Outptr_ OrtPrepackedWeightsContainer** out);
ORT_API(void, ReleasePrepackedWeightsContainer, _Frees_ptr_opt_ OrtPrepackedWeightsContainer*);
ORT_API_STATUS_IMPL(CreateSessionWithPrepackedWeightsContainer, _In_ const OrtEnv* env, _In_ const ORTCHAR_T* model_path,
                    _In_ const OrtSessionOptions* options, _Inout_ OrtPrepackedWeightsContainer* prepacked_weights_container,
                    _Outptr_ OrtSession** out);
ORT_API_STATUS_IMPL(CreateSessionFromArrayWithPrepackedWeightsContainer, _In_ const OrtEnv* env,
                    _In_ const void* model_data, size_t model_data_length,
                    _In_ const OrtSessionOptions* options, _Inout_ OrtPrepackedWeightsContainer* prepacked_weights_container,
                    _Outptr_ OrtSession** out);
ORT_API_STATUS_IMPL(SessionOptionsAppendExecutionProvider_TensorRT_V2,
                    _In_ OrtSessionOptions* options, _In_ const OrtTensorRTProviderOptionsV2* tensorrt_options);
ORT_API_STATUS_IMPL(CreateTensorRTProviderOptions, _Outptr_ OrtTensorRTProviderOptionsV2** out);
ORT_API_STATUS_IMPL(UpdateTensorRTProviderOptions, _Inout_ OrtTensorRTProviderOptionsV2* tensorrt_options,
                    _In_reads_(num_keys) const char* const* provider_options_keys,
                    _In_reads_(num_keys) const char* const* provider_options_values,
                    size_t num_keys);
ORT_API_STATUS_IMPL(GetTensorRTProviderOptionsAsString, _In_ const OrtTensorRTProviderOptionsV2* tensorrt_options, _Inout_ OrtAllocator* allocator, _Outptr_ char** ptr);
ORT_API(void, ReleaseTensorRTProviderOptions, _Frees_ptr_opt_ OrtTensorRTProviderOptionsV2*);
ORT_API_STATUS_IMPL(EnableOrtCustomOps, _Inout_ OrtSessionOptions* options);
ORT_API_STATUS_IMPL(RegisterAllocator, _Inout_ OrtEnv* env, _In_ OrtAllocator* allocator);
ORT_API_STATUS_IMPL(UnregisterAllocator, _Inout_ OrtEnv* env, _In_ const OrtMemoryInfo* mem_info);
// SparseTensor related API
ORT_API_STATUS_IMPL(IsSparseTensor, _In_ const OrtValue* value, _Out_ int* out);
ORT_API_STATUS_IMPL(CreateSparseTensorAsOrtValue, _Inout_ OrtAllocator* allocator, _In_ const int64_t* dense_shape,
                    size_t dense_shape_len, ONNXTensorElementDataType type, _Outptr_ OrtValue** out);
ORT_API_STATUS_IMPL(FillSparseTensorCoo, _Inout_ OrtValue* ort_value, _In_ const OrtMemoryInfo* mem_info,
                    _In_ const int64_t* values_shape, size_t values_shape_len, _In_ const void* values,
                    _In_ const int64_t* indices_data, size_t indices_num);
ORT_API_STATUS_IMPL(FillSparseTensorCsr, _Inout_ OrtValue* ort_value, _In_ const OrtMemoryInfo* data_mem_info,
                    _In_ const int64_t* values_shape, size_t values_shape_len, _In_ const void* values,
                    _In_ const int64_t* inner_indices_data, size_t inner_indices_num,
                    _In_ const int64_t* outer_indices_data, size_t outer_indices_num);
ORT_API_STATUS_IMPL(FillSparseTensorBlockSparse, _Inout_ OrtValue* ort_value, _In_ const OrtMemoryInfo* data_mem_info,
                    _In_ const int64_t* values_shape, size_t values_shape_len, _In_ const void* values,
                    _In_ const int64_t* indices_shape_data, size_t indices_shape_len,
                    _In_ const int32_t* indices_data);
ORT_API_STATUS_IMPL(CreateSparseTensorWithValuesAsOrtValue, _In_ const OrtMemoryInfo* info, _Inout_ void* p_data,
                    _In_ const int64_t* dense_shape, size_t dense_shape_len,
                    _In_ const int64_t* values_shape, size_t values_shape_len,
                    ONNXTensorElementDataType type, _Outptr_ OrtValue** out);
ORT_API_STATUS_IMPL(UseCooIndices, _Inout_ OrtValue* ort_value, _Inout_ int64_t* indices_data, size_t indices_num);
ORT_API_STATUS_IMPL(UseCsrIndices, _Inout_ OrtValue*, _Inout_ int64_t* inner_data, size_t inner_num, _Inout_ int64_t* outer_data, size_t outer_num);
ORT_API_STATUS_IMPL(UseBlockSparseIndices, _Inout_ OrtValue* ort_value, const int64_t* indices_shape, size_t indices_shape_len, _Inout_ int32_t* indices_data);
ORT_API_STATUS_IMPL(GetSparseTensorFormat, _In_ const OrtValue* ort_value, _Out_ enum OrtSparseFormat* out);
ORT_API_STATUS_IMPL(GetSparseTensorValuesTypeAndShape, _In_ const OrtValue* ort_value, _Outptr_ OrtTensorTypeAndShapeInfo** out);
ORT_API_STATUS_IMPL(GetSparseTensorValues, _In_ const OrtValue* ort_value, _Outptr_ const void** out);
ORT_API_STATUS_IMPL(GetSparseTensorIndicesTypeShape, _In_ const OrtValue* ort_value, enum OrtSparseIndicesFormat indices_format, _Outptr_ OrtTensorTypeAndShapeInfo** out);
ORT_API_STATUS_IMPL(GetSparseTensorIndices, _In_ const OrtValue* ort_value, enum OrtSparseIndicesFormat indices_format, _Out_ size_t* num_indices, _Outptr_ const void** indices);
ORT_API_STATUS_IMPL(KernelContext_GetGPUComputeStream, _In_ const OrtKernelContext* context, _Outptr_ void** out);
ORT_API_STATUS_IMPL(GetTensorMemoryInfo, _In_ const OrtValue* value, _Outptr_ const OrtMemoryInfo** memory_info);
ORT_API_STATUS_IMPL(GetExecutionProviderApi, _In_ const char* provider_name, _In_ uint32_t version, _Outptr_ const void** provider_api);
ORT_API_STATUS_IMPL(SessionOptionsSetCustomCreateThreadFn, _Inout_ OrtSessionOptions* options, _In_ OrtCustomCreateThreadFn ort_custom_create_thread_fn);
ORT_API_STATUS_IMPL(SessionOptionsSetCustomThreadCreationOptions, _Inout_ OrtSessionOptions* options, _In_ void* ort_custom_thread_creation_options);
ORT_API_STATUS_IMPL(SessionOptionsSetCustomJoinThreadFn, _Inout_ OrtSessionOptions* options, _In_ OrtCustomJoinThreadFn ort_custom_join_thread_fn);
ORT_API_STATUS_IMPL(SetGlobalCustomCreateThreadFn, _Inout_ OrtThreadingOptions* tp_options, _In_ OrtCustomCreateThreadFn ort_custom_create_thread_fn);
ORT_API_STATUS_IMPL(SetGlobalCustomThreadCreationOptions, _Inout_ OrtThreadingOptions* tp_options, _In_ void* ort_custom_thread_creation_options);
ORT_API_STATUS_IMPL(SetGlobalCustomJoinThreadFn, _Inout_ OrtThreadingOptions* tp_options, _In_ OrtCustomJoinThreadFn ort_custom_join_thread_fn);
ORT_API_STATUS_IMPL(SynchronizeBoundInputs, _Inout_ OrtIoBinding* binding_ptr);
ORT_API_STATUS_IMPL(SynchronizeBoundOutputs, _Inout_ OrtIoBinding* binding_ptr);
ORT_API_STATUS_IMPL(SessionOptionsAppendExecutionProvider_CUDA_V2,
                    _In_ OrtSessionOptions* options, _In_ const OrtCUDAProviderOptionsV2* cuda_options);
ORT_API_STATUS_IMPL(CreateCUDAProviderOptions, _Outptr_ OrtCUDAProviderOptionsV2** out);
ORT_API_STATUS_IMPL(UpdateCUDAProviderOptions, _Inout_ OrtCUDAProviderOptionsV2* cuda_options,
                    _In_reads_(num_keys) const char* const* provider_options_keys,
                    _In_reads_(num_keys) const char* const* provider_options_values,
                    size_t num_keys);
ORT_API_STATUS_IMPL(GetCUDAProviderOptionsAsString, _In_ const OrtCUDAProviderOptionsV2* cuda_options, _Inout_ OrtAllocator* allocator, _Outptr_ char** ptr);
ORT_API(void, ReleaseCUDAProviderOptions, _Frees_ptr_opt_ OrtCUDAProviderOptionsV2*);

ORT_API_STATUS_IMPL(AddExternalInitializers, _In_ OrtSessionOptions* options,
                    _In_reads_(initializers_num) const char* const* initializer_names,
                    _In_reads_(initializers_num) const OrtValue* const* initializers, size_t initializers_num);

ORT_API_STATUS_IMPL(AddExternalInitializersFromFilesInMemory, _In_ OrtSessionOptions* options,
                    _In_reads_(num_external_initializer_files) const ORTCHAR_T* const* file_names,
                    _In_reads_(num_external_initializer_files) char* const* buffer_array,
                    _In_reads_(num_external_initializer_files) const size_t* file_lengths,
                    size_t num_external_initializer_files);

ORT_API_STATUS_IMPL(CreateOpAttr,
                    _In_ const char* name,
                    _In_ const void* data,
                    _In_ int len,
                    _In_ OrtOpAttrType type,
                    _Outptr_ OrtOpAttr** op_attr);

ORT_API(void, ReleaseOpAttr, _Frees_ptr_opt_ OrtOpAttr* op_attr);

ORT_API_STATUS_IMPL(CreateOp,
                    _In_ const OrtKernelInfo* info,
                    _In_z_ const char* op_name,
                    _In_z_ const char* domain,
                    int version,
                    _In_reads_(type_constraint_count) const char** type_constraint_names,
                    _In_reads_(type_constraint_count) const ONNXTensorElementDataType* type_constraint_values,
                    int type_constraint_count,
                    _In_reads_(attr_count) const OrtOpAttr* const* attr_values,
                    int attr_count,
                    int input_count,
                    int output_count,
                    _Outptr_ OrtOp** ort_op);

ORT_API_STATUS_IMPL(InvokeOp,
                    _In_ const OrtKernelContext* context,
                    _In_ const OrtOp* ort_op,
                    _In_ const OrtValue* const* input_values,
                    _In_ int input_count,
                    _Inout_ OrtValue* const* output_values,
                    _In_ int output_count);

ORT_API(void, ReleaseOp, _Frees_ptr_opt_ OrtOp* op);

ORT_API_STATUS_IMPL(SessionOptionsAppendExecutionProvider,
                    _In_ OrtSessionOptions* options,
                    _In_ const char* provider_name,
                    _In_reads_(num_keys) const char* const* provider_options_keys,
                    _In_reads_(num_keys) const char* const* provider_options_values,
                    _In_ size_t num_keys);

ORT_API_STATUS_IMPL(CopyKernelInfo, _In_ const OrtKernelInfo* info, _Outptr_ OrtKernelInfo** info_copy);

ORT_API(void, ReleaseKernelInfo, _Frees_ptr_opt_ OrtKernelInfo* info_copy);

ORT_API(const OrtTrainingApi*, GetTrainingApi, uint32_t version);

ORT_API_STATUS_IMPL(SessionOptionsAppendExecutionProvider_CANN,
                    _In_ OrtSessionOptions* options, _In_ const OrtCANNProviderOptions* cann_options);
ORT_API_STATUS_IMPL(CreateCANNProviderOptions, _Outptr_ OrtCANNProviderOptions** out);
ORT_API_STATUS_IMPL(UpdateCANNProviderOptions, _Inout_ OrtCANNProviderOptions* cann_options,
                    _In_reads_(num_keys) const char* const* provider_options_keys,
                    _In_reads_(num_keys) const char* const* provider_options_values,
                    size_t num_keys);
ORT_API_STATUS_IMPL(GetCANNProviderOptionsAsString, _In_ const OrtCANNProviderOptions* cann_options,
                    _Inout_ OrtAllocator* allocator, _Outptr_ char** ptr);
ORT_API(void, ReleaseCANNProviderOptions, _Frees_ptr_opt_ OrtCANNProviderOptions*);

ORT_API(void, MemoryInfoGetDeviceType, _In_ const OrtMemoryInfo* ptr, _Out_ OrtMemoryInfoDeviceType* out);

ORT_API_STATUS_IMPL(UpdateEnvWithCustomLogLevel, _In_ OrtEnv* ort_env, OrtLoggingLevel log_severity_level);

ORT_API_STATUS_IMPL(SetGlobalIntraOpThreadAffinity, _Inout_ OrtThreadingOptions* tp_options,
                    const char* affinity_string);

ORT_API_STATUS_IMPL(RegisterCustomOpsLibrary_V2, _Inout_ OrtSessionOptions* options,
                    _In_ const ORTCHAR_T* library_name);
ORT_API_STATUS_IMPL(RegisterCustomOpsUsingFunction, _Inout_ OrtSessionOptions* options,
                    _In_ const char* registration_func_name);

ORT_API_STATUS_IMPL(KernelInfo_GetInputCount, _In_ const OrtKernelInfo* info, _Out_ size_t* out);
ORT_API_STATUS_IMPL(KernelInfo_GetOutputCount, _In_ const OrtKernelInfo* info, _Out_ size_t* out);
ORT_API_STATUS_IMPL(KernelInfo_GetInputName, _In_ const OrtKernelInfo* info, size_t index, _Out_ char* out,
                    _Inout_ size_t* size);
ORT_API_STATUS_IMPL(KernelInfo_GetOutputName, _In_ const OrtKernelInfo* info, size_t index, _Out_ char* out,
                    _Inout_ size_t* size);
ORT_API_STATUS_IMPL(KernelInfo_GetInputTypeInfo, _In_ const OrtKernelInfo* info, size_t index,
                    _Outptr_ OrtTypeInfo** type_info);
ORT_API_STATUS_IMPL(KernelInfo_GetOutputTypeInfo, _In_ const OrtKernelInfo* info, size_t index,
                    _Outptr_ OrtTypeInfo** type_info);
ORT_API_STATUS_IMPL(KernelInfoGetAttribute_tensor, _In_ const OrtKernelInfo* info, _In_z_ const char* name,
                    _Inout_ OrtAllocator* allocator, _Outptr_ OrtValue** out);

ORT_API_STATUS_IMPL(HasSessionConfigEntry, _In_ const OrtSessionOptions* options,
                    _In_z_ const char* config_key, _Out_ int* out);
ORT_API_STATUS_IMPL(GetSessionConfigEntry, _In_ const OrtSessionOptions* options,
                    _In_z_ const char* config_key, _Out_ char* config_value, _Inout_ size_t* size);

ORT_API_STATUS_IMPL(SessionOptionsAppendExecutionProvider_Dnnl,
                    _In_ OrtSessionOptions* options, _In_ const OrtDnnlProviderOptions* dnnl_options);
ORT_API_STATUS_IMPL(CreateDnnlProviderOptions, _Outptr_ OrtDnnlProviderOptions** out);
ORT_API_STATUS_IMPL(UpdateDnnlProviderOptions, _Inout_ OrtDnnlProviderOptions* dnnl_options,
                    _In_reads_(num_keys) const char* const* provider_options_keys,
                    _In_reads_(num_keys) const char* const* provider_options_values,
                    size_t num_keys);
ORT_API_STATUS_IMPL(GetDnnlProviderOptionsAsString, _In_ const OrtDnnlProviderOptions* dnnl_options,
                    _Inout_ OrtAllocator* allocator, _Outptr_ char** ptr);
ORT_API(void, ReleaseDnnlProviderOptions, _Frees_ptr_opt_ OrtDnnlProviderOptions*);

ORT_API_STATUS_IMPL(KernelInfo_GetNodeName, _In_ const OrtKernelInfo* info, _Out_ char* out, _Inout_ size_t* size);
ORT_API_STATUS_IMPL(KernelInfo_GetLogger, _In_ const OrtKernelInfo* info, _Outptr_ const OrtLogger** logger);
ORT_API_STATUS_IMPL(KernelContext_GetLogger, _In_ const OrtKernelContext* context, _Outptr_ const OrtLogger** logger);

ORT_API_STATUS_IMPL(Logger_LogMessage, _In_ const OrtLogger* logger, OrtLoggingLevel log_severity_level,
                    _In_z_ const char* message, _In_z_ const ORTCHAR_T* file_path, int line_number,
                    _In_z_ const char* func_name);
ORT_API_STATUS_IMPL(Logger_GetLoggingSeverityLevel, _In_ const OrtLogger* logger, _Out_ OrtLoggingLevel* out);

ORT_API_STATUS_IMPL(KernelInfoGetConstantInput_tensor, _In_ const OrtKernelInfo* info, _In_ size_t index,
                    _Out_ int* is_constant, _Outptr_ const OrtValue** out);

ORT_API_STATUS_IMPL(CastTypeInfoToOptionalTypeInfo, _In_ const OrtTypeInfo* type_info,
                    _Outptr_result_maybenull_ const OrtOptionalTypeInfo** out);

ORT_API_STATUS_IMPL(GetOptionalContainedTypeInfo, _In_ const OrtOptionalTypeInfo* optional_type_info,
                    _Outptr_ OrtTypeInfo** out);

ORT_API_STATUS_IMPL(GetResizedStringTensorElementBuffer, _Inout_ OrtValue* value,
                    _In_ size_t index, _In_ size_t length_in_bytes, _Inout_ char**);

ORT_API_STATUS_IMPL(KernelContext_GetAllocator, _In_ const OrtKernelContext* context, _In_ const OrtMemoryInfo* mem_info, _Outptr_ OrtAllocator** out);

ORT_API(const char*, GetBuildInfoString);

ORT_API_STATUS_IMPL(CreateROCMProviderOptions, _Outptr_ OrtROCMProviderOptions** out);
ORT_API_STATUS_IMPL(UpdateROCMProviderOptions, _Inout_ OrtROCMProviderOptions* rocm_options,
                    _In_reads_(num_keys) const char* const* provider_options_keys,
                    _In_reads_(num_keys) const char* const* provider_options_values,
                    size_t num_keys);
ORT_API_STATUS_IMPL(GetROCMProviderOptionsAsString, _In_ const OrtROCMProviderOptions* rocm_options, _Inout_ OrtAllocator* allocator, _Outptr_ char** ptr);
ORT_API(void, ReleaseROCMProviderOptions, _Frees_ptr_opt_ OrtROCMProviderOptions*);

ORT_API_STATUS_IMPL(CreateAndRegisterAllocatorV2, _Inout_ OrtEnv* env, _In_ const char* provider_type, _In_ const OrtMemoryInfo* mem_info, _In_ const OrtArenaCfg* arena_cfg,
                    _In_reads_(num_keys) const char* const* provider_options_keys, _In_reads_(num_keys) const char* const* provider_options_values, _In_ size_t num_keys);

ORT_API_STATUS_IMPL(RunAsync, _Inout_ OrtSession* sess, _In_opt_ const OrtRunOptions* run_options,
                    _In_reads_(input_len) const char* const* input_names,
                    _In_reads_(input_len) const OrtValue* const* input, size_t input_len,
                    _In_reads_(output_names_len) const char* const* output_names, size_t output_names_len,
                    _Inout_updates_all_(output_names_len) OrtValue** outputs,
                    _In_ RunAsyncCallbackFn run_async_callback, _In_opt_ void* user_data);

ORT_API_STATUS_IMPL(UpdateTensorRTProviderOptionsWithValue, _Inout_ OrtTensorRTProviderOptionsV2* tensorrt_options, _In_ const char* key, _In_ void* value);
ORT_API_STATUS_IMPL(GetTensorRTProviderOptionsByName, _In_ const OrtTensorRTProviderOptionsV2* tensorrt_options, _In_ const char* key, _Outptr_ void** ptr);
ORT_API_STATUS_IMPL(UpdateCUDAProviderOptionsWithValue, _Inout_ OrtCUDAProviderOptionsV2* cuda_options, _In_ const char* key, _In_ void* value);
ORT_API_STATUS_IMPL(GetCUDAProviderOptionsByName, _In_ const OrtCUDAProviderOptionsV2* cuda_options, _In_ const char* key, _Outptr_ void** ptr);
ORT_API_STATUS_IMPL(KernelContext_GetResource, _In_ const OrtKernelContext* context, _In_ int resource_version, _In_ int resource_id, _Outptr_ void** stream);

ORT_API_STATUS_IMPL(SetUserLoggingFunction, _Inout_ OrtSessionOptions* options,
                    _In_ OrtLoggingFunction user_logging_function, _In_opt_ void* user_logging_param);
ORT_API_STATUS_IMPL(ShapeInferContext_GetInputCount, _In_ const OrtShapeInferContext* context, _Out_ size_t* out);
ORT_API_STATUS_IMPL(ShapeInferContext_GetInputTypeShape, _In_ const OrtShapeInferContext* context, _In_ size_t index, _Outptr_ OrtTensorTypeAndShapeInfo** info);
ORT_API_STATUS_IMPL(ShapeInferContext_GetAttribute, _In_ const OrtShapeInferContext* context, _In_ const char* attr_name, _Outptr_ const OrtOpAttr** attr);
ORT_API_STATUS_IMPL(ShapeInferContext_SetOutputTypeShape, _In_ const OrtShapeInferContext* context, _In_ size_t index, _In_ const OrtTensorTypeAndShapeInfo* info);
ORT_API_STATUS_IMPL(SetSymbolicDimensions, _In_ OrtTensorTypeAndShapeInfo* info, _In_ const char* dim_params[], _In_ size_t dim_params_length);
ORT_API_STATUS_IMPL(ReadOpAttr, _In_ const OrtOpAttr* op_attr, _In_ OrtOpAttrType type, _Inout_ void* data, _In_ size_t len, _Out_ size_t* out);
ORT_API_STATUS_IMPL(SetDeterministicCompute, _Inout_ OrtSessionOptions* options, bool value);

ORT_API_STATUS_IMPL(KernelContext_ParallelFor, _In_ const OrtKernelContext* context, _In_ void (*fn)(void*, size_t), _In_ size_t total, _In_ size_t num_batch, _In_ void* user_data);

ORT_API_STATUS_IMPL(SessionOptionsAppendExecutionProvider_OpenVINO_V2,
                    _In_ OrtSessionOptions* options,
                    _In_reads_(num_keys) const char* const* provider_options_keys,
                    _In_reads_(num_keys) const char* const* provider_options_values,
                    _In_ size_t num_keys);

ORT_API_STATUS_IMPL(SessionOptionsAppendExecutionProvider_VitisAI, _In_ OrtSessionOptions* options,
                    _In_reads_(num_keys) const char* const* provider_options_keys,
                    _In_reads_(num_keys) const char* const* provider_options_values, _In_ size_t num_keys);

ORT_API_STATUS_IMPL(KernelContext_GetScratchBuffer, _In_ const OrtKernelContext* context, _In_ const OrtMemoryInfo* mem_info, _In_ size_t count_or_bytes, _Outptr_ void** out);

ORT_API_STATUS_IMPL(KernelInfoGetAllocator, _In_ const OrtKernelInfo* info, _In_ OrtMemType mem_type, _Outptr_ OrtAllocator** out);

ORT_API_STATUS_IMPL(CreateLoraAdapter, _In_ const ORTCHAR_T* adapter_file_path, _In_ OrtAllocator* allocator,
                    _Outptr_ OrtLoraAdapter** out);
ORT_API_STATUS_IMPL(CreateLoraAdapterFromArray, _In_ const void* bytes, size_t num_bytes, _In_ OrtAllocator* allocator,
                    _Outptr_ OrtLoraAdapter** out);
ORT_API(void, ReleaseLoraAdapter, _Frees_ptr_opt_ OrtLoraAdapter*);
ORT_API_STATUS_IMPL(RunOptionsAddActiveLoraAdapter, _Inout_ OrtRunOptions* options, _In_ const OrtLoraAdapter* adapter);

ORT_API_STATUS_IMPL(SetEpDynamicOptions, _Inout_ OrtSession* sess, _In_reads_(kv_len) const char* const* keys,
                    _In_reads_(kv_len) const char* const* values, _In_ size_t kv_len);

ORT_API_STATUS_IMPL(GetValueInfoName, _In_ const OrtValueInfo* value_info, _Out_ const char** name);
ORT_API_STATUS_IMPL(GetValueInfoTypeInfo, _In_ const OrtValueInfo* value_info, _Outptr_ const OrtTypeInfo** type_info);

ORT_API(const OrtModelEditorApi*, GetModelEditorApi);

ORT_API_STATUS_IMPL(CreateTensorWithDataAndDeleterAsOrtValue, _In_ OrtAllocator* deleter,
                    _In_ void* p_data, size_t p_data_len,
                    _In_ const int64_t* shape, size_t shape_len,
                    ONNXTensorElementDataType type,
                    _Outptr_ OrtValue** out);

ORT_API_STATUS_IMPL(SessionOptionsSetLoadCancellationFlag, _Inout_ OrtSessionOptions* options,
                    _In_ bool is_cancel);

ORT_API(const OrtCompileApi*, GetCompileApi);

ORT_API(void, CreateKeyValuePairs, _Outptr_ OrtKeyValuePairs** out);
ORT_API(void, AddKeyValuePair, _In_ OrtKeyValuePairs* kvps, _In_ const char* key, _In_ const char* value);
ORT_API(const char*, GetKeyValue, _In_ const OrtKeyValuePairs* kvps, _In_ const char* key);
ORT_API(void, GetKeyValuePairs, _In_ const OrtKeyValuePairs* kvps,
        _Outptr_ const char* const** keys, _Outptr_ const char* const** values, _Out_ size_t* num_entries);
ORT_API(void, RemoveKeyValuePair, _In_ OrtKeyValuePairs* kvps, _In_ const char* key);
ORT_API(void, ReleaseKeyValuePairs, _Frees_ptr_opt_ OrtKeyValuePairs*);

ORT_API_STATUS_IMPL(RegisterExecutionProviderLibrary, _In_ OrtEnv* env, const char* registration_name,
                    const ORTCHAR_T* path);
ORT_API_STATUS_IMPL(UnregisterExecutionProviderLibrary, _In_ OrtEnv* env, _In_ const char* registration_name);

ORT_API_STATUS_IMPL(GetEpDevices, _In_ const OrtEnv* env,
                    _Outptr_ const OrtEpDevice* const** ep_devices, _Out_ size_t* num_ep_devices);

ORT_API_STATUS_IMPL(SessionOptionsAppendExecutionProvider_V2, _In_ OrtSessionOptions* sess_options,
                    _In_ OrtEnv* env,
                    _In_reads_(num_ep_devices) const OrtEpDevice* const* ep_devices, _In_ size_t num_ep_devices,
                    _In_reads_(num_op_options) const char* const* ep_option_keys,
                    _In_reads_(num_op_options) const char* const* ep_option_vals,
                    size_t num_ep_options);

ORT_API_STATUS_IMPL(SessionOptionsSetEpSelectionPolicy, _In_ OrtSessionOptions* sess_options,
                    _In_ OrtExecutionProviderDevicePolicy policy);

ORT_API_STATUS_IMPL(SessionOptionsSetEpSelectionPolicyDelegate, _In_ OrtSessionOptions* sess_options,
                    _In_ EpSelectionDelegate delegate,
                    _In_opt_ void* state);

// OrtHardwareDevice accessors.
ORT_API(OrtHardwareDeviceType, HardwareDevice_Type, _In_ const OrtHardwareDevice* device);
ORT_API(uint32_t, HardwareDevice_VendorId, _In_ const OrtHardwareDevice* device);
ORT_API(const char*, HardwareDevice_Vendor, _In_ const OrtHardwareDevice* device);
ORT_API(uint32_t, HardwareDevice_DeviceId, _In_ const OrtHardwareDevice* device);
ORT_API(const OrtKeyValuePairs*, HardwareDevice_Metadata, _In_ const OrtHardwareDevice* device);

// OrtEpDevice accessors
ORT_API(const char*, EpDevice_EpName, _In_ const OrtEpDevice* ep_device);
ORT_API(const char*, EpDevice_EpVendor, _In_ const OrtEpDevice* ep_device);
ORT_API(const OrtKeyValuePairs*, EpDevice_EpMetadata, _In_ const OrtEpDevice* ep_device);
ORT_API(const OrtKeyValuePairs*, EpDevice_EpOptions, _In_ const OrtEpDevice* ep_device);
ORT_API(const OrtHardwareDevice*, EpDevice_Device, _In_ const OrtEpDevice* ep_device);

ORT_API(const OrtEpApi*, GetEpApi);

ORT_API_STATUS_IMPL(GetTensorSizeInBytes, _In_ const OrtValue* ort_value, _Out_ size_t* size);

ORT_API_STATUS_IMPL(AllocatorGetStats, _In_ const OrtAllocator* ptr, _Outptr_ OrtKeyValuePairs** out);

ORT_API_STATUS_IMPL(CreateMemoryInfo_V2, _In_ const char* name, _In_ enum OrtMemoryInfoDeviceType device_type,
                    _In_ uint32_t vendor_id, _In_ int32_t device_id, _In_ enum OrtDeviceMemoryType mem_type,
                    _In_ size_t alignment, enum OrtAllocatorType allocator_type,
                    _Outptr_ OrtMemoryInfo** out);

ORT_API_STATUS_IMPL(MemoryInfoGetDeviceMemType, _In_ const OrtMemoryInfo* ptr, _Out_ OrtDeviceMemoryType* out);
ORT_API_STATUS_IMPL(MemoryInfoGetVendorId, _In_ const OrtMemoryInfo* ptr, _Out_ uint32_t* out);

// OrtValueInfo
ORT_API_STATUS_IMPL(ValueInfo_GetValueProducer, _In_ const OrtValueInfo* value_info,
                    _Outptr_ const OrtNode** producer_node, _Out_opt_ size_t* producer_output_index);
ORT_API_STATUS_IMPL(ValueInfo_GetValueNumConsumers, _In_ const OrtValueInfo* value_info, _Out_ size_t* num_consumers);
ORT_API_STATUS_IMPL(ValueInfo_GetValueConsumers, _In_ const OrtValueInfo* value_info,
                    _Out_writes_all_(num_consumers) const OrtNode** nodes,
                    _Out_writes_all_(num_consumers) int64_t* input_indices,
                    _In_ size_t num_consumers);
ORT_API_STATUS_IMPL(ValueInfo_GetInitializerValue, _In_ const OrtValueInfo* value_info,
                    _Outptr_ const OrtValue** initializer_value);
ORT_API_STATUS_IMPL(ValueInfo_IsRequiredGraphInput, _In_ const OrtValueInfo* value_info,
                    _Out_ bool* is_required_graph_input);
ORT_API_STATUS_IMPL(ValueInfo_IsOptionalGraphInput, _In_ const OrtValueInfo* value_info,
                    _Out_ bool* is_optional_graph_input);
ORT_API_STATUS_IMPL(ValueInfo_IsGraphOutput, _In_ const OrtValueInfo* value_info, _Out_ bool* is_graph_output);
ORT_API_STATUS_IMPL(ValueInfo_IsConstantInitializer, _In_ const OrtValueInfo* value_info,
                    _Out_ bool* is_constant_initializer);
ORT_API_STATUS_IMPL(ValueInfo_IsFromOuterScope, _In_ const OrtValueInfo* value_info,
                    _Out_ bool* is_from_outer_scope);

// OrtGraph
ORT_API_STATUS_IMPL(Graph_GetName, _In_ const OrtGraph* graph, _Outptr_ const char** graph_name);
ORT_API_STATUS_IMPL(Graph_GetOnnxIRVersion, _In_ const OrtGraph* graph, _Out_ int64_t* onnx_ir_version);
ORT_API_STATUS_IMPL(Graph_GetNumInputs, _In_ const OrtGraph* graph, _Out_ size_t* num_inputs);
ORT_API_STATUS_IMPL(Graph_GetInputs, _In_ const OrtGraph* graph,
                    _Out_writes_(num_inputs) const OrtValueInfo** inputs, _In_ size_t num_inputs);
ORT_API_STATUS_IMPL(Graph_GetNumOutputs, _In_ const OrtGraph* graph, _Out_ size_t* num_outputs);
ORT_API_STATUS_IMPL(Graph_GetOutputs, _In_ const OrtGraph* graph,
                    _Out_writes_(num_outputs) const OrtValueInfo** outputs, _In_ size_t num_outputs);
ORT_API_STATUS_IMPL(Graph_GetNumInitializers, _In_ const OrtGraph* graph, _Out_ size_t* num_initializers);
ORT_API_STATUS_IMPL(Graph_GetInitializers, _In_ const OrtGraph* graph,
                    _Out_writes_(num_initializers) const OrtValueInfo** initializers,
                    _In_ size_t num_initializers);
ORT_API_STATUS_IMPL(Graph_GetNumNodes, _In_ const OrtGraph* graph, _Out_ size_t* num_nodes);
ORT_API_STATUS_IMPL(Graph_GetNodes, const OrtGraph* graph,
                    _Out_writes_(num_nodes) const OrtNode** nodes, _In_ size_t num_nodes);
ORT_API_STATUS_IMPL(Graph_GetParentNode, _In_ const OrtGraph* graph, _Outptr_result_maybenull_ const OrtNode** node);

// OrtNode
ORT_API_STATUS_IMPL(Node_GetId, _In_ const OrtNode* node, _Out_ size_t* node_id);
ORT_API_STATUS_IMPL(Node_GetName, _In_ const OrtNode* node, _Outptr_ const char** node_name);
ORT_API_STATUS_IMPL(Node_GetOperatorType, _In_ const OrtNode* node, _Outptr_ const char** operator_type);
ORT_API_STATUS_IMPL(Node_GetDomain, _In_ const OrtNode* node, _Outptr_ const char** domain_name);
ORT_API_STATUS_IMPL(Node_GetSinceVersion, _In_ const OrtNode* node, _Out_ int* since_version);
ORT_API_STATUS_IMPL(Node_GetNumInputs, _In_ const OrtNode* node, _Out_ size_t* num_inputs);
ORT_API_STATUS_IMPL(Node_GetInputs, _In_ const OrtNode* node,
                    _Out_writes_(num_inputs) const OrtValueInfo** inputs, _In_ size_t num_inputs);
ORT_API_STATUS_IMPL(Node_GetNumOutputs, _In_ const OrtNode* node, _Out_ size_t* num_outputs);
ORT_API_STATUS_IMPL(Node_GetOutputs, _In_ const OrtNode* node,
                    _Out_writes_(num_outputs) const OrtValueInfo** outputs, _In_ size_t num_outputs);
ORT_API_STATUS_IMPL(Node_GetNumImplicitInputs, _In_ const OrtNode* node, _Out_ size_t* num_implicit_inputs);
ORT_API_STATUS_IMPL(Node_GetImplicitInputs, _In_ const OrtNode* node,
                    _Out_writes_(num_implicit_inputs) const OrtValueInfo** implicit_inputs,
                    _In_ size_t num_implicit_inputs);
ORT_API_STATUS_IMPL(Node_GetNumAttributes, _In_ const OrtNode* node, _Out_ size_t* num_attributes);
ORT_API_STATUS_IMPL(Node_GetAttributes, _In_ const OrtNode* node,
                    _Out_writes_(num_attributes) const OrtOpAttr** attributes, _In_ size_t num_attributes);
ORT_API_STATUS_IMPL(Node_GetAttributeByName, _In_ const OrtNode* node, _In_ const char* attribute_name,
                    _Outptr_ const OrtOpAttr** attribute);
ORT_API_STATUS_IMPL(OpAttr_GetType, _In_ const OrtOpAttr* attribute, _Out_ OrtOpAttrType* type);
ORT_API_STATUS_IMPL(OpAttr_GetName, _In_ const OrtOpAttr* attribute, _Outptr_ const char** name);
ORT_API_STATUS_IMPL(Node_GetNumSubgraphs, _In_ const OrtNode* node, _Out_ size_t* num_subgraphs);
ORT_API_STATUS_IMPL(Node_GetSubgraphs, _In_ const OrtNode* node,
                    _Out_writes_(num_subgraphs) const OrtGraph** subgraphs, _In_ size_t num_subgraphs);
ORT_API_STATUS_IMPL(Node_GetGraph, _In_ const OrtNode* node, _Outptr_result_maybenull_ const OrtGraph** graph);

ORT_API_STATUS_IMPL(GetRunConfigEntry, _In_ const OrtRunOptions* options,
                    _In_z_ const char* config_key, _Outptr_result_maybenull_z_ const char** config_value);

ORT_API(const OrtMemoryInfo*, EpDevice_MemoryInfo, _In_ const OrtEpDevice* ep_device,
        _In_ OrtDeviceMemoryType memory_type);

ORT_API_STATUS_IMPL(CreateSharedAllocator, _In_ OrtEnv* env, _In_ const OrtEpDevice* ep_device,
                    _In_ OrtDeviceMemoryType mem_type, _In_ OrtAllocatorType allocator_type,
                    _In_opt_ const OrtKeyValuePairs* allocator_options,
                    _Outptr_opt_ OrtAllocator** allocator);
ORT_API_STATUS_IMPL(GetSharedAllocator, _In_ OrtEnv* env, _In_ const OrtMemoryInfo* mem_info,
                    _Outptr_result_maybenull_ OrtAllocator** allocator);

ORT_API_STATUS_IMPL(ReleaseSharedAllocator, _In_ OrtEnv* env, _In_ const OrtEpDevice* ep_device,
                    _In_ OrtDeviceMemoryType mem_type);

ORT_API_STATUS_IMPL(GetTensorData, _In_ const OrtValue* value, _Outptr_ const void** out);

<<<<<<< HEAD
ORT_API_STATUS_IMPL(SessionGetMemoryInfoForInputs, _In_ const OrtSession* session,
                    _Out_writes_(num_inputs) const OrtMemoryInfo** inputs_memory_info,
                    _In_ size_t num_inputs);

ORT_API_STATUS_IMPL(SessionGetMemoryInfoForOutputs, _In_ const OrtSession* session,
                    _Out_writes_(num_outputs) const OrtMemoryInfo** outputs_memory_info,
                    _In_ size_t num_outputs);

ORT_API_STATUS_IMPL(SessionGetEpDeviceForInputs, _In_ const OrtSession* session,
                    _Out_writes_(num_inputs) const OrtEpDevice** inputs_ep_devices,
                    _In_ size_t num_inputs);

ORT_API_STATUS_IMPL(CreateSyncStreamForEpDevice, _In_ const OrtEpDevice* ep_device,
                    _In_opt_ const OrtKeyValuePairs* stream_options,
                    _Outptr_ OrtSyncStream** stream);

ORT_API(void*, SyncStream_GetHandle, _In_ OrtSyncStream* stream);

ORT_API(void, ReleaseSyncStream, _Frees_ptr_opt_ OrtSyncStream* stream);

ORT_API_STATUS_IMPL(CopyTensors, _In_ const OrtEnv* env,
                    _In_reads_(num_tensors) const OrtValue** src_tensors,
                    _In_reads_(num_tensors) OrtValue** dst_tensors,
                    _In_opt_ OrtSyncStream* stream,
                    _In_ size_t num_tensors);
=======
ORT_API_STATUS_IMPL(GetSessionOptionsConfigEntries, _In_ const OrtSessionOptions* options, _Outptr_ OrtKeyValuePairs** out);
>>>>>>> 0ccecf71
}  // namespace OrtApis<|MERGE_RESOLUTION|>--- conflicted
+++ resolved
@@ -695,7 +695,8 @@
 
 ORT_API_STATUS_IMPL(GetTensorData, _In_ const OrtValue* value, _Outptr_ const void** out);
 
-<<<<<<< HEAD
+ORT_API_STATUS_IMPL(GetSessionOptionsConfigEntries, _In_ const OrtSessionOptions* options, _Outptr_ OrtKeyValuePairs** out);
+
 ORT_API_STATUS_IMPL(SessionGetMemoryInfoForInputs, _In_ const OrtSession* session,
                     _Out_writes_(num_inputs) const OrtMemoryInfo** inputs_memory_info,
                     _In_ size_t num_inputs);
@@ -721,7 +722,4 @@
                     _In_reads_(num_tensors) OrtValue** dst_tensors,
                     _In_opt_ OrtSyncStream* stream,
                     _In_ size_t num_tensors);
-=======
-ORT_API_STATUS_IMPL(GetSessionOptionsConfigEntries, _In_ const OrtSessionOptions* options, _Outptr_ OrtKeyValuePairs** out);
->>>>>>> 0ccecf71
 }  // namespace OrtApis