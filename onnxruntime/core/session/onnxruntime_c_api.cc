--- conflicted
+++ resolved
@@ -3152,7 +3152,8 @@
 
     &OrtApis::GetEpApi,
     // End of Version 22 - DO NOT MODIFY ABOVE (see above text for more information)
-<<<<<<< HEAD
+
+    &OrtApis::GetTensorSizeInBytes,
 
     &OrtApis::Session_GetEpGraphPartitioningInfo,
     &OrtApis::EpAssignedSubgraph_EpName,
@@ -3161,9 +3162,6 @@
     &OrtApis::EpAssignedSubgraph_Device,
     &OrtApis::EpAssignedNode_Name,
     &OrtApis::EpAssignedNode_OpType,
-=======
-    &OrtApis::GetTensorSizeInBytes,
->>>>>>> 8a97463a
 };
 
 // OrtApiBase can never change as there is no way to know what version of OrtApiBase is returned by OrtGetApiBase.
