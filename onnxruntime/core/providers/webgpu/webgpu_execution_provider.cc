// Copyright (c) Microsoft Corporation. All rights reserved.
// Licensed under the MIT License.

#include "core/providers/webgpu/webgpu_execution_provider.h"

#ifdef __EMSCRIPTEN__
#include <emscripten.h>
#endif
#include <string_view>
#include <unordered_map>
#include <unordered_set>
#include <utility>
#include <vector>

#ifndef DISABLE_CONTRIB_OPS
#include "contrib_ops/webgpu/webgpu_contrib_kernels.h"
#endif

#include "allocator.h"
#include "core/framework/compute_capability.h"
#include "core/framework/data_transfer_manager.h"
#include "core/framework/fallback_cpu_capability.h"
#include "core/framework/kernel_registry.h"
#include "core/graph/function_utils.h"
#include "core/graph/indexed_sub_graph.h"

#include "core/providers/webgpu/webgpu_context.h"
#include "core/providers/webgpu/data_transfer.h"
#include "core/providers/webgpu/webgpu_profiler.h"

namespace onnxruntime {

namespace webgpu {
template <>
KernelCreateInfo BuildKernelCreateInfo<void>() {
  KernelCreateInfo info;
  return info;
}

class Memcpy final : public OpKernel {
 public:
  Memcpy(const OpKernelInfo& info) : OpKernel(info) {}

  Status Compute(OpKernelContext* ctx) const override {
    const auto* X = ctx->Input<Tensor>(0);
    Tensor* Y = ctx->Output(0, X->Shape());
    return Info().GetDataTransferManager().CopyTensor(*X, *Y);
  }
};

class ONNX_OPERATOR_KERNEL_CLASS_NAME(kWebGpuExecutionProvider, kOnnxDomain, 1, MemcpyFromHost);
class ONNX_OPERATOR_KERNEL_CLASS_NAME(kWebGpuExecutionProvider, kOnnxDomain, 1, MemcpyToHost);

ONNX_OPERATOR_KERNEL_EX(
    MemcpyFromHost,
    kOnnxDomain,
    1,
    kWebGpuExecutionProvider,
    (*KernelDefBuilder::Create())
        .InputMemoryType(OrtMemTypeCPU, 0)
        .ExecQueueId(0)
        .TypeConstraint("T", DataTypeImpl::AllFixedSizeTensorTypes()),
    Memcpy);

ONNX_OPERATOR_KERNEL_EX(
    MemcpyToHost,
    kOnnxDomain,
    1,
    kWebGpuExecutionProvider,
    (*KernelDefBuilder::Create())
        .OutputMemoryType(OrtMemTypeCPU, 0)
        .ExecQueueId(1)
        .TypeConstraint("T", DataTypeImpl::AllFixedSizeTensorTypes()),
    Memcpy);

#define KERNEL_CREATE_INFO_VERSIONED(Start, End, Op) \
  BuildKernelCreateInfo<                             \
      ONNX_OPERATOR_VERSIONED_KERNEL_CLASS_NAME(kWebGpuExecutionProvider, kOnnxDomain, Start, End, Op)>

#define KERNEL_CREATE_INFO(Start, Op) \
  BuildKernelCreateInfo<              \
      ONNX_OPERATOR_KERNEL_CLASS_NAME(kWebGpuExecutionProvider, kOnnxDomain, Start, Op)>

#define KERNEL_CREATE_INFO_TYPED(Start, type, Op) \
  BuildKernelCreateInfo<                          \
      ONNX_OPERATOR_TYPED_KERNEL_CLASS_NAME(kWebGpuExecutionProvider, kOnnxDomain, Start, type, Op)>

class ONNX_OPERATOR_VERSIONED_KERNEL_CLASS_NAME(kWebGpuExecutionProvider, kOnnxDomain, 6, 12, Abs);
class ONNX_OPERATOR_KERNEL_CLASS_NAME(kWebGpuExecutionProvider, kOnnxDomain, 13, Abs);
class ONNX_OPERATOR_VERSIONED_KERNEL_CLASS_NAME(kWebGpuExecutionProvider, kOnnxDomain, 6, 12, Neg);
class ONNX_OPERATOR_KERNEL_CLASS_NAME(kWebGpuExecutionProvider, kOnnxDomain, 13, Neg);
class ONNX_OPERATOR_VERSIONED_KERNEL_CLASS_NAME(kWebGpuExecutionProvider, kOnnxDomain, 6, 12, Floor);
class ONNX_OPERATOR_KERNEL_CLASS_NAME(kWebGpuExecutionProvider, kOnnxDomain, 13, Floor);
class ONNX_OPERATOR_VERSIONED_KERNEL_CLASS_NAME(kWebGpuExecutionProvider, kOnnxDomain, 6, 12, Ceil);
class ONNX_OPERATOR_KERNEL_CLASS_NAME(kWebGpuExecutionProvider, kOnnxDomain, 13, Ceil);
class ONNX_OPERATOR_VERSIONED_KERNEL_CLASS_NAME(kWebGpuExecutionProvider, kOnnxDomain, 6, 12, Reciprocal);
class ONNX_OPERATOR_KERNEL_CLASS_NAME(kWebGpuExecutionProvider, kOnnxDomain, 13, Reciprocal);
class ONNX_OPERATOR_VERSIONED_KERNEL_CLASS_NAME(kWebGpuExecutionProvider, kOnnxDomain, 6, 12, Sqrt);
class ONNX_OPERATOR_KERNEL_CLASS_NAME(kWebGpuExecutionProvider, kOnnxDomain, 13, Sqrt);
class ONNX_OPERATOR_VERSIONED_KERNEL_CLASS_NAME(kWebGpuExecutionProvider, kOnnxDomain, 6, 12, Exp);
class ONNX_OPERATOR_KERNEL_CLASS_NAME(kWebGpuExecutionProvider, kOnnxDomain, 13, Exp);
class ONNX_OPERATOR_VERSIONED_KERNEL_CLASS_NAME(kWebGpuExecutionProvider, kOnnxDomain, 9, 12, Erf);
class ONNX_OPERATOR_KERNEL_CLASS_NAME(kWebGpuExecutionProvider, kOnnxDomain, 13, Erf);
class ONNX_OPERATOR_VERSIONED_KERNEL_CLASS_NAME(kWebGpuExecutionProvider, kOnnxDomain, 6, 12, Sigmoid);
class ONNX_OPERATOR_KERNEL_CLASS_NAME(kWebGpuExecutionProvider, kOnnxDomain, 13, Sigmoid);
class ONNX_OPERATOR_KERNEL_CLASS_NAME(kWebGpuExecutionProvider, kOnnxDomain, 6, HardSigmoid);
class ONNX_OPERATOR_VERSIONED_KERNEL_CLASS_NAME(kWebGpuExecutionProvider, kOnnxDomain, 6, 12, Log);
class ONNX_OPERATOR_KERNEL_CLASS_NAME(kWebGpuExecutionProvider, kOnnxDomain, 13, Log);

class ONNX_OPERATOR_KERNEL_CLASS_NAME(kWebGpuExecutionProvider, kOnnxDomain, 7, Sin);
class ONNX_OPERATOR_KERNEL_CLASS_NAME(kWebGpuExecutionProvider, kOnnxDomain, 7, Cos);
class ONNX_OPERATOR_KERNEL_CLASS_NAME(kWebGpuExecutionProvider, kOnnxDomain, 7, Tan);
class ONNX_OPERATOR_KERNEL_CLASS_NAME(kWebGpuExecutionProvider, kOnnxDomain, 7, Asin);
class ONNX_OPERATOR_KERNEL_CLASS_NAME(kWebGpuExecutionProvider, kOnnxDomain, 7, Acos);
class ONNX_OPERATOR_KERNEL_CLASS_NAME(kWebGpuExecutionProvider, kOnnxDomain, 7, Atan);
class ONNX_OPERATOR_KERNEL_CLASS_NAME(kWebGpuExecutionProvider, kOnnxDomain, 9, Sinh);
class ONNX_OPERATOR_KERNEL_CLASS_NAME(kWebGpuExecutionProvider, kOnnxDomain, 9, Cosh);
class ONNX_OPERATOR_KERNEL_CLASS_NAME(kWebGpuExecutionProvider, kOnnxDomain, 9, Asinh);
class ONNX_OPERATOR_KERNEL_CLASS_NAME(kWebGpuExecutionProvider, kOnnxDomain, 9, Acosh);
class ONNX_OPERATOR_KERNEL_CLASS_NAME(kWebGpuExecutionProvider, kOnnxDomain, 9, Atanh);
class ONNX_OPERATOR_VERSIONED_KERNEL_CLASS_NAME(kWebGpuExecutionProvider, kOnnxDomain, 6, 12, Tanh);
class ONNX_OPERATOR_KERNEL_CLASS_NAME(kWebGpuExecutionProvider, kOnnxDomain, 13, Tanh);
class ONNX_OPERATOR_KERNEL_CLASS_NAME(kWebGpuExecutionProvider, kOnnxDomain, 1, Not);

class ONNX_OPERATOR_VERSIONED_KERNEL_CLASS_NAME(kWebGpuExecutionProvider, kOnnxDomain, 6, 8, Cast);
class ONNX_OPERATOR_VERSIONED_KERNEL_CLASS_NAME(kWebGpuExecutionProvider, kOnnxDomain, 9, 12, Cast);
class ONNX_OPERATOR_VERSIONED_KERNEL_CLASS_NAME(kWebGpuExecutionProvider, kOnnxDomain, 13, 18, Cast);
class ONNX_OPERATOR_KERNEL_CLASS_NAME(kWebGpuExecutionProvider, kOnnxDomain, 19, Cast);

class ONNX_OPERATOR_VERSIONED_TYPED_KERNEL_CLASS_NAME(kWebGpuExecutionProvider, kOnnxDomain, 11, 11, float, Clip);
class ONNX_OPERATOR_VERSIONED_TYPED_KERNEL_CLASS_NAME(kWebGpuExecutionProvider, kOnnxDomain, 12, 12, float, Clip);
class ONNX_OPERATOR_TYPED_KERNEL_CLASS_NAME(kWebGpuExecutionProvider, kOnnxDomain, 13, float, Clip);
class ONNX_OPERATOR_VERSIONED_TYPED_KERNEL_CLASS_NAME(kWebGpuExecutionProvider, kOnnxDomain, 11, 11, MLFloat16, Clip);
class ONNX_OPERATOR_VERSIONED_TYPED_KERNEL_CLASS_NAME(kWebGpuExecutionProvider, kOnnxDomain, 12, 12, MLFloat16, Clip);
class ONNX_OPERATOR_TYPED_KERNEL_CLASS_NAME(kWebGpuExecutionProvider, kOnnxDomain, 13, MLFloat16, Clip);
class ONNX_OPERATOR_KERNEL_CLASS_NAME(kWebGpuExecutionProvider, kOnnxDomain, 6, Elu);
class ONNX_OPERATOR_VERSIONED_KERNEL_CLASS_NAME(kWebGpuExecutionProvider, kOnnxDomain, 6, 12, Relu);
class ONNX_OPERATOR_VERSIONED_KERNEL_CLASS_NAME(kWebGpuExecutionProvider, kOnnxDomain, 13, 13, Relu);
class ONNX_OPERATOR_KERNEL_CLASS_NAME(kWebGpuExecutionProvider, kOnnxDomain, 14, Relu);
class ONNX_OPERATOR_VERSIONED_KERNEL_CLASS_NAME(kWebGpuExecutionProvider, kOnnxDomain, 6, 15, LeakyRelu);
class ONNX_OPERATOR_KERNEL_CLASS_NAME(kWebGpuExecutionProvider, kOnnxDomain, 16, LeakyRelu);
class ONNX_OPERATOR_KERNEL_CLASS_NAME(kWebGpuExecutionProvider, kOnnxDomain, 10, ThresholdedRelu);
class ONNX_OPERATOR_KERNEL_CLASS_NAME(kWebGpuExecutionProvider, kOnnxDomain, 20, Gelu);

class ONNX_OPERATOR_VERSIONED_KERNEL_CLASS_NAME(kWebGpuExecutionProvider, kOnnxDomain, 1, 10, ReduceMax);
class ONNX_OPERATOR_VERSIONED_KERNEL_CLASS_NAME(kWebGpuExecutionProvider, kOnnxDomain, 11, 11, ReduceMax);
class ONNX_OPERATOR_VERSIONED_KERNEL_CLASS_NAME(kWebGpuExecutionProvider, kOnnxDomain, 12, 12, ReduceMax);
class ONNX_OPERATOR_VERSIONED_KERNEL_CLASS_NAME(kWebGpuExecutionProvider, kOnnxDomain, 13, 17, ReduceMax);
class ONNX_OPERATOR_KERNEL_CLASS_NAME(kWebGpuExecutionProvider, kOnnxDomain, 18, ReduceMax);

class ONNX_OPERATOR_VERSIONED_KERNEL_CLASS_NAME(kWebGpuExecutionProvider, kOnnxDomain, 1, 10, ReduceMean);
class ONNX_OPERATOR_VERSIONED_KERNEL_CLASS_NAME(kWebGpuExecutionProvider, kOnnxDomain, 11, 12, ReduceMean);
class ONNX_OPERATOR_VERSIONED_KERNEL_CLASS_NAME(kWebGpuExecutionProvider, kOnnxDomain, 13, 17, ReduceMean);
class ONNX_OPERATOR_KERNEL_CLASS_NAME(kWebGpuExecutionProvider, kOnnxDomain, 18, ReduceMean);

class ONNX_OPERATOR_VERSIONED_KERNEL_CLASS_NAME(kWebGpuExecutionProvider, kOnnxDomain, 1, 10, ReduceMin);
class ONNX_OPERATOR_VERSIONED_KERNEL_CLASS_NAME(kWebGpuExecutionProvider, kOnnxDomain, 11, 11, ReduceMin);
class ONNX_OPERATOR_VERSIONED_KERNEL_CLASS_NAME(kWebGpuExecutionProvider, kOnnxDomain, 12, 12, ReduceMin);
class ONNX_OPERATOR_VERSIONED_KERNEL_CLASS_NAME(kWebGpuExecutionProvider, kOnnxDomain, 13, 17, ReduceMin);
class ONNX_OPERATOR_KERNEL_CLASS_NAME(kWebGpuExecutionProvider, kOnnxDomain, 18, ReduceMin);

class ONNX_OPERATOR_VERSIONED_KERNEL_CLASS_NAME(kWebGpuExecutionProvider, kOnnxDomain, 1, 10, ReduceProd);
class ONNX_OPERATOR_VERSIONED_KERNEL_CLASS_NAME(kWebGpuExecutionProvider, kOnnxDomain, 11, 12, ReduceProd);
class ONNX_OPERATOR_VERSIONED_KERNEL_CLASS_NAME(kWebGpuExecutionProvider, kOnnxDomain, 13, 17, ReduceProd);
class ONNX_OPERATOR_KERNEL_CLASS_NAME(kWebGpuExecutionProvider, kOnnxDomain, 18, ReduceProd);

class ONNX_OPERATOR_VERSIONED_KERNEL_CLASS_NAME(kWebGpuExecutionProvider, kOnnxDomain, 1, 10, ReduceSum);
class ONNX_OPERATOR_VERSIONED_KERNEL_CLASS_NAME(kWebGpuExecutionProvider, kOnnxDomain, 11, 12, ReduceSum);
class ONNX_OPERATOR_KERNEL_CLASS_NAME(kWebGpuExecutionProvider, kOnnxDomain, 13, ReduceSum);

class ONNX_OPERATOR_VERSIONED_KERNEL_CLASS_NAME(kWebGpuExecutionProvider, kOnnxDomain, 1, 10, ReduceL1);
class ONNX_OPERATOR_VERSIONED_KERNEL_CLASS_NAME(kWebGpuExecutionProvider, kOnnxDomain, 11, 12, ReduceL1);
class ONNX_OPERATOR_VERSIONED_KERNEL_CLASS_NAME(kWebGpuExecutionProvider, kOnnxDomain, 13, 17, ReduceL1);
class ONNX_OPERATOR_KERNEL_CLASS_NAME(kWebGpuExecutionProvider, kOnnxDomain, 18, ReduceL1);

class ONNX_OPERATOR_VERSIONED_KERNEL_CLASS_NAME(kWebGpuExecutionProvider, kOnnxDomain, 1, 10, ReduceL2);
class ONNX_OPERATOR_VERSIONED_KERNEL_CLASS_NAME(kWebGpuExecutionProvider, kOnnxDomain, 11, 12, ReduceL2);
class ONNX_OPERATOR_VERSIONED_KERNEL_CLASS_NAME(kWebGpuExecutionProvider, kOnnxDomain, 13, 17, ReduceL2);
class ONNX_OPERATOR_KERNEL_CLASS_NAME(kWebGpuExecutionProvider, kOnnxDomain, 18, ReduceL2);

class ONNX_OPERATOR_VERSIONED_KERNEL_CLASS_NAME(kWebGpuExecutionProvider, kOnnxDomain, 1, 10, ReduceLogSum);
class ONNX_OPERATOR_VERSIONED_KERNEL_CLASS_NAME(kWebGpuExecutionProvider, kOnnxDomain, 11, 12, ReduceLogSum);
class ONNX_OPERATOR_VERSIONED_KERNEL_CLASS_NAME(kWebGpuExecutionProvider, kOnnxDomain, 13, 17, ReduceLogSum);
class ONNX_OPERATOR_KERNEL_CLASS_NAME(kWebGpuExecutionProvider, kOnnxDomain, 18, ReduceLogSum);

class ONNX_OPERATOR_VERSIONED_KERNEL_CLASS_NAME(kWebGpuExecutionProvider, kOnnxDomain, 1, 10, ReduceSumSquare);
class ONNX_OPERATOR_VERSIONED_KERNEL_CLASS_NAME(kWebGpuExecutionProvider, kOnnxDomain, 11, 12, ReduceSumSquare);
class ONNX_OPERATOR_VERSIONED_KERNEL_CLASS_NAME(kWebGpuExecutionProvider, kOnnxDomain, 13, 17, ReduceSumSquare);
class ONNX_OPERATOR_KERNEL_CLASS_NAME(kWebGpuExecutionProvider, kOnnxDomain, 18, ReduceSumSquare);

class ONNX_OPERATOR_VERSIONED_KERNEL_CLASS_NAME(kWebGpuExecutionProvider, kOnnxDomain, 1, 10, ReduceLogSumExp);
class ONNX_OPERATOR_VERSIONED_KERNEL_CLASS_NAME(kWebGpuExecutionProvider, kOnnxDomain, 11, 12, ReduceLogSumExp);
class ONNX_OPERATOR_VERSIONED_KERNEL_CLASS_NAME(kWebGpuExecutionProvider, kOnnxDomain, 13, 17, ReduceLogSumExp);
class ONNX_OPERATOR_KERNEL_CLASS_NAME(kWebGpuExecutionProvider, kOnnxDomain, 18, ReduceLogSumExp);

class ONNX_OPERATOR_VERSIONED_KERNEL_CLASS_NAME(kWebGpuExecutionProvider, kOnnxDomain, 7, 12, Add);
class ONNX_OPERATOR_VERSIONED_KERNEL_CLASS_NAME(kWebGpuExecutionProvider, kOnnxDomain, 13, 13, Add);
class ONNX_OPERATOR_KERNEL_CLASS_NAME(kWebGpuExecutionProvider, kOnnxDomain, 14, Add);
class ONNX_OPERATOR_VERSIONED_KERNEL_CLASS_NAME(kWebGpuExecutionProvider, kOnnxDomain, 7, 12, Sub);
class ONNX_OPERATOR_VERSIONED_KERNEL_CLASS_NAME(kWebGpuExecutionProvider, kOnnxDomain, 13, 13, Sub);
class ONNX_OPERATOR_KERNEL_CLASS_NAME(kWebGpuExecutionProvider, kOnnxDomain, 14, Sub);
class ONNX_OPERATOR_VERSIONED_KERNEL_CLASS_NAME(kWebGpuExecutionProvider, kOnnxDomain, 7, 12, Mul);
class ONNX_OPERATOR_VERSIONED_KERNEL_CLASS_NAME(kWebGpuExecutionProvider, kOnnxDomain, 13, 13, Mul);
class ONNX_OPERATOR_KERNEL_CLASS_NAME(kWebGpuExecutionProvider, kOnnxDomain, 14, Mul);
class ONNX_OPERATOR_VERSIONED_KERNEL_CLASS_NAME(kWebGpuExecutionProvider, kOnnxDomain, 7, 12, Div);
class ONNX_OPERATOR_VERSIONED_KERNEL_CLASS_NAME(kWebGpuExecutionProvider, kOnnxDomain, 13, 13, Div);
class ONNX_OPERATOR_KERNEL_CLASS_NAME(kWebGpuExecutionProvider, kOnnxDomain, 14, Div);
class ONNX_OPERATOR_VERSIONED_KERNEL_CLASS_NAME(kWebGpuExecutionProvider, kOnnxDomain, 7, 11, Pow);
class ONNX_OPERATOR_VERSIONED_KERNEL_CLASS_NAME(kWebGpuExecutionProvider, kOnnxDomain, 12, 12, Pow);
class ONNX_OPERATOR_VERSIONED_KERNEL_CLASS_NAME(kWebGpuExecutionProvider, kOnnxDomain, 13, 14, Pow);
class ONNX_OPERATOR_KERNEL_CLASS_NAME(kWebGpuExecutionProvider, kOnnxDomain, 15, Pow);
class ONNX_OPERATOR_VERSIONED_KERNEL_CLASS_NAME(kWebGpuExecutionProvider, kOnnxDomain, 7, 10, Equal);
class ONNX_OPERATOR_VERSIONED_KERNEL_CLASS_NAME(kWebGpuExecutionProvider, kOnnxDomain, 11, 12, Equal);
class ONNX_OPERATOR_VERSIONED_KERNEL_CLASS_NAME(kWebGpuExecutionProvider, kOnnxDomain, 13, 18, Equal);
class ONNX_OPERATOR_KERNEL_CLASS_NAME(kWebGpuExecutionProvider, kOnnxDomain, 19, Equal);
class ONNX_OPERATOR_VERSIONED_KERNEL_CLASS_NAME(kWebGpuExecutionProvider, kOnnxDomain, 7, 8, Greater);
class ONNX_OPERATOR_VERSIONED_KERNEL_CLASS_NAME(kWebGpuExecutionProvider, kOnnxDomain, 9, 12, Greater);
class ONNX_OPERATOR_KERNEL_CLASS_NAME(kWebGpuExecutionProvider, kOnnxDomain, 13, Greater);
class ONNX_OPERATOR_VERSIONED_KERNEL_CLASS_NAME(kWebGpuExecutionProvider, kOnnxDomain, 12, 15, GreaterOrEqual);
class ONNX_OPERATOR_KERNEL_CLASS_NAME(kWebGpuExecutionProvider, kOnnxDomain, 16, GreaterOrEqual);
class ONNX_OPERATOR_VERSIONED_KERNEL_CLASS_NAME(kWebGpuExecutionProvider, kOnnxDomain, 7, 8, Less);
class ONNX_OPERATOR_VERSIONED_KERNEL_CLASS_NAME(kWebGpuExecutionProvider, kOnnxDomain, 9, 12, Less);
class ONNX_OPERATOR_KERNEL_CLASS_NAME(kWebGpuExecutionProvider, kOnnxDomain, 13, Less);
class ONNX_OPERATOR_VERSIONED_KERNEL_CLASS_NAME(kWebGpuExecutionProvider, kOnnxDomain, 12, 15, LessOrEqual);
class ONNX_OPERATOR_KERNEL_CLASS_NAME(kWebGpuExecutionProvider, kOnnxDomain, 16, LessOrEqual);

class ONNX_OPERATOR_VERSIONED_KERNEL_CLASS_NAME(kWebGpuExecutionProvider, kOnnxDomain, 1, 12, Shape);
class ONNX_OPERATOR_VERSIONED_KERNEL_CLASS_NAME(kWebGpuExecutionProvider, kOnnxDomain, 13, 14, Shape);
class ONNX_OPERATOR_VERSIONED_KERNEL_CLASS_NAME(kWebGpuExecutionProvider, kOnnxDomain, 15, 18, Shape);
class ONNX_OPERATOR_VERSIONED_KERNEL_CLASS_NAME(kWebGpuExecutionProvider, kOnnxDomain, 19, 20, Shape);
class ONNX_OPERATOR_VERSIONED_KERNEL_CLASS_NAME(kWebGpuExecutionProvider, kOnnxDomain, 21, 22, Shape);
class ONNX_OPERATOR_KERNEL_CLASS_NAME(kWebGpuExecutionProvider, kOnnxDomain, 23, Shape);

class ONNX_OPERATOR_VERSIONED_KERNEL_CLASS_NAME(kWebGpuExecutionProvider, kOnnxDomain, 5, 12, Reshape);
class ONNX_OPERATOR_VERSIONED_KERNEL_CLASS_NAME(kWebGpuExecutionProvider, kOnnxDomain, 13, 13, Reshape);
class ONNX_OPERATOR_VERSIONED_KERNEL_CLASS_NAME(kWebGpuExecutionProvider, kOnnxDomain, 14, 18, Reshape);
class ONNX_OPERATOR_VERSIONED_KERNEL_CLASS_NAME(kWebGpuExecutionProvider, kOnnxDomain, 19, 20, Reshape);
class ONNX_OPERATOR_KERNEL_CLASS_NAME(kWebGpuExecutionProvider, kOnnxDomain, 21, Reshape);

class ONNX_OPERATOR_VERSIONED_KERNEL_CLASS_NAME(kWebGpuExecutionProvider, kOnnxDomain, 1, 10, Squeeze);
class ONNX_OPERATOR_VERSIONED_KERNEL_CLASS_NAME(kWebGpuExecutionProvider, kOnnxDomain, 11, 12, Squeeze);
class ONNX_OPERATOR_KERNEL_CLASS_NAME(kWebGpuExecutionProvider, kOnnxDomain, 13, Squeeze);

class ONNX_OPERATOR_VERSIONED_KERNEL_CLASS_NAME(kWebGpuExecutionProvider, kOnnxDomain, 1, 10, Unsqueeze);
class ONNX_OPERATOR_VERSIONED_KERNEL_CLASS_NAME(kWebGpuExecutionProvider, kOnnxDomain, 11, 12, Unsqueeze);
class ONNX_OPERATOR_KERNEL_CLASS_NAME(kWebGpuExecutionProvider, kOnnxDomain, 13, Unsqueeze);

class ONNX_OPERATOR_VERSIONED_KERNEL_CLASS_NAME(kWebGpuExecutionProvider, kOnnxDomain, 9, 15, Where);
class ONNX_OPERATOR_KERNEL_CLASS_NAME(kWebGpuExecutionProvider, kOnnxDomain, 16, Where);

class ONNX_OPERATOR_VERSIONED_KERNEL_CLASS_NAME(kWebGpuExecutionProvider, kOnnxDomain, 1, 12, Transpose);
class ONNX_OPERATOR_VERSIONED_KERNEL_CLASS_NAME(kWebGpuExecutionProvider, kOnnxDomain, 13, 20, Transpose);

class ONNX_OPERATOR_VERSIONED_KERNEL_CLASS_NAME(kWebGpuExecutionProvider, kOnnxDomain, 11, 12, DepthToSpace);
class ONNX_OPERATOR_KERNEL_CLASS_NAME(kWebGpuExecutionProvider, kOnnxDomain, 13, DepthToSpace);
class ONNX_OPERATOR_VERSIONED_KERNEL_CLASS_NAME(kWebGpuExecutionProvider, kMSInternalNHWCDomain, 11, 12, DepthToSpace);
class ONNX_OPERATOR_KERNEL_CLASS_NAME(kWebGpuExecutionProvider, kMSInternalNHWCDomain, 13, DepthToSpace);

class ONNX_OPERATOR_VERSIONED_KERNEL_CLASS_NAME(kWebGpuExecutionProvider, kOnnxDomain, 1, 10, Conv);
class ONNX_OPERATOR_KERNEL_CLASS_NAME(kWebGpuExecutionProvider, kOnnxDomain, 11, Conv);
class ONNX_OPERATOR_VERSIONED_KERNEL_CLASS_NAME(kWebGpuExecutionProvider, kMSInternalNHWCDomain, 1, 10, Conv);
class ONNX_OPERATOR_KERNEL_CLASS_NAME(kWebGpuExecutionProvider, kMSInternalNHWCDomain, 11, Conv);

class ONNX_OPERATOR_VERSIONED_KERNEL_CLASS_NAME(kWebGpuExecutionProvider, kOnnxDomain, 1, 10, ConvTranspose);
class ONNX_OPERATOR_KERNEL_CLASS_NAME(kWebGpuExecutionProvider, kOnnxDomain, 11, ConvTranspose);
class ONNX_OPERATOR_VERSIONED_KERNEL_CLASS_NAME(kWebGpuExecutionProvider, kMSInternalNHWCDomain, 1, 10, ConvTranspose);
class ONNX_OPERATOR_KERNEL_CLASS_NAME(kWebGpuExecutionProvider, kMSInternalNHWCDomain, 11, ConvTranspose);

class ONNX_OPERATOR_VERSIONED_KERNEL_CLASS_NAME(kWebGpuExecutionProvider, kOnnxDomain, 1, 7, MaxPool);
class ONNX_OPERATOR_VERSIONED_KERNEL_CLASS_NAME(kWebGpuExecutionProvider, kOnnxDomain, 8, 9, MaxPool);
class ONNX_OPERATOR_VERSIONED_KERNEL_CLASS_NAME(kWebGpuExecutionProvider, kOnnxDomain, 10, 10, MaxPool);
class ONNX_OPERATOR_VERSIONED_KERNEL_CLASS_NAME(kWebGpuExecutionProvider, kOnnxDomain, 11, 11, MaxPool);
class ONNX_OPERATOR_KERNEL_CLASS_NAME(kWebGpuExecutionProvider, kOnnxDomain, 12, MaxPool);
class ONNX_OPERATOR_VERSIONED_KERNEL_CLASS_NAME(kWebGpuExecutionProvider, kMSInternalNHWCDomain, 1, 7, MaxPool);
class ONNX_OPERATOR_VERSIONED_KERNEL_CLASS_NAME(kWebGpuExecutionProvider, kMSInternalNHWCDomain, 8, 9, MaxPool);
class ONNX_OPERATOR_VERSIONED_KERNEL_CLASS_NAME(kWebGpuExecutionProvider, kMSInternalNHWCDomain, 10, 10, MaxPool);
class ONNX_OPERATOR_VERSIONED_KERNEL_CLASS_NAME(kWebGpuExecutionProvider, kMSInternalNHWCDomain, 11, 11, MaxPool);
class ONNX_OPERATOR_KERNEL_CLASS_NAME(kWebGpuExecutionProvider, kMSInternalNHWCDomain, 12, MaxPool);

class ONNX_OPERATOR_VERSIONED_KERNEL_CLASS_NAME(kWebGpuExecutionProvider, kOnnxDomain, 7, 9, AveragePool);
class ONNX_OPERATOR_VERSIONED_KERNEL_CLASS_NAME(kWebGpuExecutionProvider, kOnnxDomain, 10, 10, AveragePool);
class ONNX_OPERATOR_KERNEL_CLASS_NAME(kWebGpuExecutionProvider, kOnnxDomain, 11, AveragePool);
class ONNX_OPERATOR_VERSIONED_KERNEL_CLASS_NAME(kWebGpuExecutionProvider, kMSInternalNHWCDomain, 7, 9, AveragePool);
class ONNX_OPERATOR_VERSIONED_KERNEL_CLASS_NAME(kWebGpuExecutionProvider, kMSInternalNHWCDomain, 10, 10, AveragePool);
class ONNX_OPERATOR_KERNEL_CLASS_NAME(kWebGpuExecutionProvider, kMSInternalNHWCDomain, 11, AveragePool);

class ONNX_OPERATOR_KERNEL_CLASS_NAME(kWebGpuExecutionProvider, kOnnxDomain, 1, GlobalAveragePool);
class ONNX_OPERATOR_KERNEL_CLASS_NAME(kWebGpuExecutionProvider, kMSInternalNHWCDomain, 1, GlobalAveragePool);

class ONNX_OPERATOR_KERNEL_CLASS_NAME(kWebGpuExecutionProvider, kOnnxDomain, 1, GlobalMaxPool);
class ONNX_OPERATOR_KERNEL_CLASS_NAME(kWebGpuExecutionProvider, kMSInternalNHWCDomain, 1, GlobalMaxPool);

class ONNX_OPERATOR_VERSIONED_KERNEL_CLASS_NAME(kWebGpuExecutionProvider, kOnnxDomain, 7, 8, Gemm);
class ONNX_OPERATOR_VERSIONED_KERNEL_CLASS_NAME(kWebGpuExecutionProvider, kOnnxDomain, 9, 10, Gemm);
class ONNX_OPERATOR_VERSIONED_KERNEL_CLASS_NAME(kWebGpuExecutionProvider, kOnnxDomain, 11, 12, Gemm);
class ONNX_OPERATOR_KERNEL_CLASS_NAME(kWebGpuExecutionProvider, kOnnxDomain, 13, Gemm);
class ONNX_OPERATOR_VERSIONED_KERNEL_CLASS_NAME(kWebGpuExecutionProvider, kOnnxDomain, 1, 12, MatMul);
class ONNX_OPERATOR_KERNEL_CLASS_NAME(kWebGpuExecutionProvider, kOnnxDomain, 13, MatMul);

class ONNX_OPERATOR_VERSIONED_TYPED_KERNEL_CLASS_NAME(kWebGpuExecutionProvider, kOnnxDomain, 1, 10, float, ArgMax);
class ONNX_OPERATOR_VERSIONED_TYPED_KERNEL_CLASS_NAME(kWebGpuExecutionProvider, kOnnxDomain, 11, 12, float, ArgMax);
class ONNX_OPERATOR_TYPED_KERNEL_CLASS_NAME(kWebGpuExecutionProvider, kOnnxDomain, 13, float, ArgMax);
class ONNX_OPERATOR_VERSIONED_TYPED_KERNEL_CLASS_NAME(kWebGpuExecutionProvider, kOnnxDomain, 1, 10, float, ArgMin);
class ONNX_OPERATOR_VERSIONED_TYPED_KERNEL_CLASS_NAME(kWebGpuExecutionProvider, kOnnxDomain, 11, 12, float, ArgMin);
class ONNX_OPERATOR_TYPED_KERNEL_CLASS_NAME(kWebGpuExecutionProvider, kOnnxDomain, 13, float, ArgMin);

class ONNX_OPERATOR_VERSIONED_KERNEL_CLASS_NAME(kWebGpuExecutionProvider, kOnnxDomain, 1, 10, Softmax);
class ONNX_OPERATOR_VERSIONED_KERNEL_CLASS_NAME(kWebGpuExecutionProvider, kOnnxDomain, 11, 12, Softmax);
class ONNX_OPERATOR_KERNEL_CLASS_NAME(kWebGpuExecutionProvider, kOnnxDomain, 13, Softmax);

class ONNX_OPERATOR_VERSIONED_KERNEL_CLASS_NAME(kWebGpuExecutionProvider, kOnnxDomain, 1, 3, Concat);
class ONNX_OPERATOR_VERSIONED_KERNEL_CLASS_NAME(kWebGpuExecutionProvider, kOnnxDomain, 4, 10, Concat);
class ONNX_OPERATOR_VERSIONED_KERNEL_CLASS_NAME(kWebGpuExecutionProvider, kOnnxDomain, 11, 12, Concat);
class ONNX_OPERATOR_KERNEL_CLASS_NAME(kWebGpuExecutionProvider, kOnnxDomain, 13, Concat);

class ONNX_OPERATOR_VERSIONED_KERNEL_CLASS_NAME(kWebGpuExecutionProvider, kOnnxDomain, 1, 1, Split);
class ONNX_OPERATOR_VERSIONED_KERNEL_CLASS_NAME(kWebGpuExecutionProvider, kOnnxDomain, 2, 10, Split);
class ONNX_OPERATOR_VERSIONED_KERNEL_CLASS_NAME(kWebGpuExecutionProvider, kOnnxDomain, 11, 12, Split);
class ONNX_OPERATOR_VERSIONED_KERNEL_CLASS_NAME(kWebGpuExecutionProvider, kOnnxDomain, 13, 17, Split);
class ONNX_OPERATOR_KERNEL_CLASS_NAME(kWebGpuExecutionProvider, kOnnxDomain, 18, Split);
class ONNX_OPERATOR_VERSIONED_KERNEL_CLASS_NAME(kWebGpuExecutionProvider, kOnnxDomain, 8, 12, Expand);
class ONNX_OPERATOR_KERNEL_CLASS_NAME(kWebGpuExecutionProvider, kOnnxDomain, 13, Expand);

class ONNX_OPERATOR_VERSIONED_KERNEL_CLASS_NAME(kWebGpuExecutionProvider, kOnnxDomain, 10, 10, Resize);
class ONNX_OPERATOR_VERSIONED_KERNEL_CLASS_NAME(kWebGpuExecutionProvider, kOnnxDomain, 11, 12, Resize);
class ONNX_OPERATOR_VERSIONED_KERNEL_CLASS_NAME(kWebGpuExecutionProvider, kOnnxDomain, 13, 17, Resize);
class ONNX_OPERATOR_VERSIONED_KERNEL_CLASS_NAME(kWebGpuExecutionProvider, kOnnxDomain, 18, 18, Resize);
class ONNX_OPERATOR_KERNEL_CLASS_NAME(kWebGpuExecutionProvider, kOnnxDomain, 19, Resize);
class ONNX_OPERATOR_VERSIONED_KERNEL_CLASS_NAME(kWebGpuExecutionProvider, kMSInternalNHWCDomain, 10, 10, Resize);
class ONNX_OPERATOR_VERSIONED_KERNEL_CLASS_NAME(kWebGpuExecutionProvider, kMSInternalNHWCDomain, 11, 12, Resize);
class ONNX_OPERATOR_VERSIONED_KERNEL_CLASS_NAME(kWebGpuExecutionProvider, kMSInternalNHWCDomain, 13, 17, Resize);
class ONNX_OPERATOR_VERSIONED_KERNEL_CLASS_NAME(kWebGpuExecutionProvider, kMSInternalNHWCDomain, 18, 18, Resize);
class ONNX_OPERATOR_KERNEL_CLASS_NAME(kWebGpuExecutionProvider, kMSInternalNHWCDomain, 19, Resize);

class ONNX_OPERATOR_VERSIONED_KERNEL_CLASS_NAME(kWebGpuExecutionProvider, kOnnxDomain, 1, 10, Gather);
class ONNX_OPERATOR_VERSIONED_KERNEL_CLASS_NAME(kWebGpuExecutionProvider, kOnnxDomain, 11, 12, Gather);
class ONNX_OPERATOR_KERNEL_CLASS_NAME(kWebGpuExecutionProvider, kOnnxDomain, 13, Gather);

class ONNX_OPERATOR_VERSIONED_KERNEL_CLASS_NAME(kWebGpuExecutionProvider, kOnnxDomain, 11, 12, GatherElements);
class ONNX_OPERATOR_KERNEL_CLASS_NAME(kWebGpuExecutionProvider, kOnnxDomain, 13, GatherElements);

class ONNX_OPERATOR_VERSIONED_KERNEL_CLASS_NAME(kWebGpuExecutionProvider, kOnnxDomain, 1, 9, Slice);
class ONNX_OPERATOR_VERSIONED_KERNEL_CLASS_NAME(kWebGpuExecutionProvider, kOnnxDomain, 10, 10, Slice);
class ONNX_OPERATOR_VERSIONED_KERNEL_CLASS_NAME(kWebGpuExecutionProvider, kOnnxDomain, 11, 12, Slice);
class ONNX_OPERATOR_KERNEL_CLASS_NAME(kWebGpuExecutionProvider, kOnnxDomain, 13, Slice);

class ONNX_OPERATOR_VERSIONED_KERNEL_CLASS_NAME(kWebGpuExecutionProvider, kOnnxDomain, 1, 8, Flatten);
class ONNX_OPERATOR_VERSIONED_KERNEL_CLASS_NAME(kWebGpuExecutionProvider, kOnnxDomain, 9, 10, Flatten);
class ONNX_OPERATOR_VERSIONED_KERNEL_CLASS_NAME(kWebGpuExecutionProvider, kOnnxDomain, 11, 12, Flatten);
class ONNX_OPERATOR_KERNEL_CLASS_NAME(kWebGpuExecutionProvider, kOnnxDomain, 13, Flatten);
class ONNX_OPERATOR_VERSIONED_KERNEL_CLASS_NAME(kWebGpuExecutionProvider, kOnnxDomain, 6, 12, Tile);
class ONNX_OPERATOR_KERNEL_CLASS_NAME(kWebGpuExecutionProvider, kOnnxDomain, 13, Tile);

class ONNX_OPERATOR_KERNEL_CLASS_NAME(kWebGpuExecutionProvider, kOnnxDomain, 17, LayerNormalization);

class ONNX_OPERATOR_KERNEL_CLASS_NAME(kWebGpuExecutionProvider, kOnnxDomain, 6, InstanceNormalization);
class ONNX_OPERATOR_KERNEL_CLASS_NAME(kWebGpuExecutionProvider, kMSInternalNHWCDomain, 6, InstanceNormalization);

class ONNX_OPERATOR_TYPED_KERNEL_CLASS_NAME(kWebGpuExecutionProvider, kOnnxDomain, 11, float, Range);
class ONNX_OPERATOR_TYPED_KERNEL_CLASS_NAME(kWebGpuExecutionProvider, kOnnxDomain, 11, int32_t, Range);

class ONNX_OPERATOR_TYPED_KERNEL_CLASS_NAME(kWebGpuExecutionProvider, kOnnxDomain, 12, float, Einsum);

class ONNX_OPERATOR_VERSIONED_KERNEL_CLASS_NAME(kWebGpuExecutionProvider, kOnnxDomain, 2, 10, Pad);
class ONNX_OPERATOR_VERSIONED_KERNEL_CLASS_NAME(kWebGpuExecutionProvider, kOnnxDomain, 11, 12, Pad);
class ONNX_OPERATOR_VERSIONED_KERNEL_CLASS_NAME(kWebGpuExecutionProvider, kOnnxDomain, 13, 17, Pad);
class ONNX_OPERATOR_VERSIONED_KERNEL_CLASS_NAME(kWebGpuExecutionProvider, kOnnxDomain, 18, 18, Pad);
class ONNX_OPERATOR_KERNEL_CLASS_NAME(kWebGpuExecutionProvider, kOnnxDomain, 19, Pad);

class ONNX_OPERATOR_VERSIONED_KERNEL_CLASS_NAME(kWebGpuExecutionProvider, kOnnxDomain, 1, 10, If);
class ONNX_OPERATOR_VERSIONED_KERNEL_CLASS_NAME(kWebGpuExecutionProvider, kOnnxDomain, 11, 12, If);
class ONNX_OPERATOR_VERSIONED_KERNEL_CLASS_NAME(kWebGpuExecutionProvider, kOnnxDomain, 13, 18, If);
class ONNX_OPERATOR_KERNEL_CLASS_NAME(kWebGpuExecutionProvider, kOnnxDomain, 19, If);

class ONNX_OPERATOR_VERSIONED_KERNEL_CLASS_NAME(kWebGpuExecutionProvider, kOnnxDomain, 7, 8, BatchNormalization);
class ONNX_OPERATOR_VERSIONED_KERNEL_CLASS_NAME(kWebGpuExecutionProvider, kOnnxDomain, 9, 13, BatchNormalization);
class ONNX_OPERATOR_VERSIONED_KERNEL_CLASS_NAME(kWebGpuExecutionProvider, kOnnxDomain, 14, 14, BatchNormalization);
class ONNX_OPERATOR_KERNEL_CLASS_NAME(kWebGpuExecutionProvider, kOnnxDomain, 15, BatchNormalization);
class ONNX_OPERATOR_VERSIONED_KERNEL_CLASS_NAME(kWebGpuExecutionProvider, kMSInternalNHWCDomain, 7, 8, BatchNormalization);
class ONNX_OPERATOR_VERSIONED_KERNEL_CLASS_NAME(kWebGpuExecutionProvider, kMSInternalNHWCDomain, 9, 13, BatchNormalization);
class ONNX_OPERATOR_VERSIONED_KERNEL_CLASS_NAME(kWebGpuExecutionProvider, kMSInternalNHWCDomain, 14, 14, BatchNormalization);
class ONNX_OPERATOR_KERNEL_CLASS_NAME(kWebGpuExecutionProvider, kMSInternalNHWCDomain, 15, BatchNormalization);
class ONNX_OPERATOR_VERSIONED_KERNEL_CLASS_NAME(kWebGpuExecutionProvider, kOnnxDomain, 11, 13, CumSum);
class ONNX_OPERATOR_KERNEL_CLASS_NAME(kWebGpuExecutionProvider, kOnnxDomain, 14, CumSum);

class ONNX_OPERATOR_VERSIONED_TYPED_KERNEL_CLASS_NAME(kWebGpuExecutionProvider, kOnnxDomain, 10, 12, uint8_t, DequantizeLinear);
class ONNX_OPERATOR_VERSIONED_TYPED_KERNEL_CLASS_NAME(kWebGpuExecutionProvider, kOnnxDomain, 10, 12, int8_t, DequantizeLinear);
class ONNX_OPERATOR_VERSIONED_TYPED_KERNEL_CLASS_NAME(kWebGpuExecutionProvider, kOnnxDomain, 10, 12, int32_t, DequantizeLinear);
class ONNX_OPERATOR_VERSIONED_TYPED_KERNEL_CLASS_NAME(kWebGpuExecutionProvider, kOnnxDomain, 13, 18, uint8_t, DequantizeLinear);
class ONNX_OPERATOR_VERSIONED_TYPED_KERNEL_CLASS_NAME(kWebGpuExecutionProvider, kOnnxDomain, 13, 18, int8_t, DequantizeLinear);
class ONNX_OPERATOR_VERSIONED_TYPED_KERNEL_CLASS_NAME(kWebGpuExecutionProvider, kOnnxDomain, 13, 18, int32_t, DequantizeLinear);
class ONNX_OPERATOR_VERSIONED_TYPED_KERNEL_CLASS_NAME(kWebGpuExecutionProvider, kOnnxDomain, 19, 20, uint8_t, DequantizeLinear);
class ONNX_OPERATOR_VERSIONED_TYPED_KERNEL_CLASS_NAME(kWebGpuExecutionProvider, kOnnxDomain, 19, 20, int8_t, DequantizeLinear);
class ONNX_OPERATOR_VERSIONED_TYPED_KERNEL_CLASS_NAME(kWebGpuExecutionProvider, kOnnxDomain, 19, 20, int32_t, DequantizeLinear);
class ONNX_OPERATOR_TYPED_KERNEL_CLASS_NAME(kWebGpuExecutionProvider, kOnnxDomain, 21, uint8_t, DequantizeLinear);
class ONNX_OPERATOR_TYPED_KERNEL_CLASS_NAME(kWebGpuExecutionProvider, kOnnxDomain, 21, int8_t, DequantizeLinear);
class ONNX_OPERATOR_TYPED_KERNEL_CLASS_NAME(kWebGpuExecutionProvider, kOnnxDomain, 21, int32_t, DequantizeLinear);

std::unique_ptr<KernelRegistry> RegisterKernels() {
  auto kernel_registry = std::make_unique<onnxruntime::KernelRegistry>();

  static const BuildKernelCreateInfoFn function_table[] = {
      BuildKernelCreateInfo<void>,  // default entry to avoid the list becoming empty after ops-reducing
      BuildKernelCreateInfo<ONNX_OPERATOR_KERNEL_CLASS_NAME(kWebGpuExecutionProvider, kOnnxDomain, 1, MemcpyFromHost)>,
      BuildKernelCreateInfo<ONNX_OPERATOR_KERNEL_CLASS_NAME(kWebGpuExecutionProvider, kOnnxDomain, 1, MemcpyToHost)>,

      // element-wise operators
      // unary - math
      KERNEL_CREATE_INFO_VERSIONED(6, 12, Abs),
      KERNEL_CREATE_INFO(13, Abs),
      KERNEL_CREATE_INFO_VERSIONED(6, 12, Neg),
      KERNEL_CREATE_INFO(13, Neg),
      KERNEL_CREATE_INFO_VERSIONED(6, 12, Floor),
      KERNEL_CREATE_INFO(13, Floor),
      KERNEL_CREATE_INFO_VERSIONED(6, 12, Ceil),
      KERNEL_CREATE_INFO(13, Ceil),
      KERNEL_CREATE_INFO_VERSIONED(6, 12, Reciprocal),
      KERNEL_CREATE_INFO(13, Reciprocal),
      KERNEL_CREATE_INFO_VERSIONED(6, 12, Sqrt),
      KERNEL_CREATE_INFO(13, Sqrt),
      KERNEL_CREATE_INFO_VERSIONED(6, 12, Exp),
      KERNEL_CREATE_INFO(13, Exp),
      KERNEL_CREATE_INFO_VERSIONED(9, 12, Erf),
      KERNEL_CREATE_INFO(13, Erf),
      KERNEL_CREATE_INFO_VERSIONED(6, 12, Sigmoid),
      KERNEL_CREATE_INFO(13, Sigmoid),
      KERNEL_CREATE_INFO(6, HardSigmoid),
      KERNEL_CREATE_INFO_VERSIONED(6, 12, Log),
      KERNEL_CREATE_INFO(13, Log),

      KERNEL_CREATE_INFO(7, Sin),
      KERNEL_CREATE_INFO(7, Cos),
      KERNEL_CREATE_INFO(7, Tan),
      KERNEL_CREATE_INFO(7, Asin),
      KERNEL_CREATE_INFO(7, Acos),
      KERNEL_CREATE_INFO(7, Atan),
      KERNEL_CREATE_INFO(9, Sinh),
      KERNEL_CREATE_INFO(9, Cosh),
      KERNEL_CREATE_INFO(9, Asinh),
      KERNEL_CREATE_INFO(9, Acosh),
      KERNEL_CREATE_INFO(9, Atanh),
      KERNEL_CREATE_INFO_VERSIONED(6, 12, Tanh),
      KERNEL_CREATE_INFO(13, Tanh),
      KERNEL_CREATE_INFO(1, Not),

      KERNEL_CREATE_INFO_VERSIONED(6, 8, Cast),
      KERNEL_CREATE_INFO_VERSIONED(9, 12, Cast),
      KERNEL_CREATE_INFO_VERSIONED(13, 18, Cast),
      KERNEL_CREATE_INFO(19, Cast),

      // // activations
      BuildKernelCreateInfo<ONNX_OPERATOR_VERSIONED_TYPED_KERNEL_CLASS_NAME(kWebGpuExecutionProvider, kOnnxDomain, 11, 11, float, Clip)>,
      BuildKernelCreateInfo<ONNX_OPERATOR_VERSIONED_TYPED_KERNEL_CLASS_NAME(kWebGpuExecutionProvider, kOnnxDomain, 12, 12, float, Clip)>,
      BuildKernelCreateInfo<ONNX_OPERATOR_TYPED_KERNEL_CLASS_NAME(kWebGpuExecutionProvider, kOnnxDomain, 13, float, Clip)>,
      BuildKernelCreateInfo<ONNX_OPERATOR_VERSIONED_TYPED_KERNEL_CLASS_NAME(kWebGpuExecutionProvider, kOnnxDomain, 11, 11, MLFloat16, Clip)>,
      BuildKernelCreateInfo<ONNX_OPERATOR_VERSIONED_TYPED_KERNEL_CLASS_NAME(kWebGpuExecutionProvider, kOnnxDomain, 12, 12, MLFloat16, Clip)>,
      BuildKernelCreateInfo<ONNX_OPERATOR_TYPED_KERNEL_CLASS_NAME(kWebGpuExecutionProvider, kOnnxDomain, 13, MLFloat16, Clip)>,
      KERNEL_CREATE_INFO(6, Elu),
      KERNEL_CREATE_INFO_VERSIONED(6, 12, Relu),
      KERNEL_CREATE_INFO_VERSIONED(13, 13, Relu),
      KERNEL_CREATE_INFO(14, Relu),
      KERNEL_CREATE_INFO_VERSIONED(6, 15, LeakyRelu),
      KERNEL_CREATE_INFO(16, LeakyRelu),
      KERNEL_CREATE_INFO(10, ThresholdedRelu),
      KERNEL_CREATE_INFO(20, Gelu),

      // // binary - math
      KERNEL_CREATE_INFO_VERSIONED(7, 12, Add),
      KERNEL_CREATE_INFO_VERSIONED(13, 13, Add),
      KERNEL_CREATE_INFO(14, Add),
      KERNEL_CREATE_INFO_VERSIONED(7, 12, Sub),
      KERNEL_CREATE_INFO_VERSIONED(13, 13, Sub),
      KERNEL_CREATE_INFO(14, Sub),
      KERNEL_CREATE_INFO_VERSIONED(7, 12, Mul),
      KERNEL_CREATE_INFO_VERSIONED(13, 13, Mul),
      KERNEL_CREATE_INFO(14, Mul),
      KERNEL_CREATE_INFO_VERSIONED(7, 12, Div),
      KERNEL_CREATE_INFO_VERSIONED(13, 13, Div),
      KERNEL_CREATE_INFO(14, Div),
      KERNEL_CREATE_INFO_VERSIONED(7, 11, Pow),
      KERNEL_CREATE_INFO_VERSIONED(12, 12, Pow),
      KERNEL_CREATE_INFO_VERSIONED(13, 14, Pow),
      KERNEL_CREATE_INFO(15, Pow),
      KERNEL_CREATE_INFO_VERSIONED(7, 10, Equal),
      KERNEL_CREATE_INFO_VERSIONED(11, 12, Equal),
      KERNEL_CREATE_INFO_VERSIONED(13, 18, Equal),
      KERNEL_CREATE_INFO(19, Equal),
      KERNEL_CREATE_INFO_VERSIONED(7, 8, Greater),
      KERNEL_CREATE_INFO_VERSIONED(9, 12, Greater),
      KERNEL_CREATE_INFO(13, Greater),
      KERNEL_CREATE_INFO_VERSIONED(12, 15, GreaterOrEqual),
      KERNEL_CREATE_INFO(16, GreaterOrEqual),
      KERNEL_CREATE_INFO_VERSIONED(7, 8, Less),
      KERNEL_CREATE_INFO_VERSIONED(9, 12, Less),
      KERNEL_CREATE_INFO(13, Less),
      KERNEL_CREATE_INFO_VERSIONED(12, 15, LessOrEqual),
      KERNEL_CREATE_INFO(16, LessOrEqual),

      BuildKernelCreateInfo<ONNX_OPERATOR_VERSIONED_KERNEL_CLASS_NAME(kWebGpuExecutionProvider, kOnnxDomain, 1, 12, Shape)>,
      BuildKernelCreateInfo<ONNX_OPERATOR_VERSIONED_KERNEL_CLASS_NAME(kWebGpuExecutionProvider, kOnnxDomain, 13, 14, Shape)>,
      BuildKernelCreateInfo<ONNX_OPERATOR_VERSIONED_KERNEL_CLASS_NAME(kWebGpuExecutionProvider, kOnnxDomain, 15, 18, Shape)>,
      BuildKernelCreateInfo<ONNX_OPERATOR_VERSIONED_KERNEL_CLASS_NAME(kWebGpuExecutionProvider, kOnnxDomain, 19, 20, Shape)>,
      BuildKernelCreateInfo<ONNX_OPERATOR_VERSIONED_KERNEL_CLASS_NAME(kWebGpuExecutionProvider, kOnnxDomain, 21, 22, Shape)>,
      BuildKernelCreateInfo<ONNX_OPERATOR_KERNEL_CLASS_NAME(kWebGpuExecutionProvider, kOnnxDomain, 23, Shape)>,

      BuildKernelCreateInfo<ONNX_OPERATOR_VERSIONED_KERNEL_CLASS_NAME(kWebGpuExecutionProvider, kOnnxDomain, 5, 12, Reshape)>,
      BuildKernelCreateInfo<ONNX_OPERATOR_VERSIONED_KERNEL_CLASS_NAME(kWebGpuExecutionProvider, kOnnxDomain, 13, 13, Reshape)>,
      BuildKernelCreateInfo<ONNX_OPERATOR_VERSIONED_KERNEL_CLASS_NAME(kWebGpuExecutionProvider, kOnnxDomain, 14, 18, Reshape)>,
      BuildKernelCreateInfo<ONNX_OPERATOR_VERSIONED_KERNEL_CLASS_NAME(kWebGpuExecutionProvider, kOnnxDomain, 19, 20, Reshape)>,
      BuildKernelCreateInfo<ONNX_OPERATOR_KERNEL_CLASS_NAME(kWebGpuExecutionProvider, kOnnxDomain, 21, Reshape)>,

      BuildKernelCreateInfo<ONNX_OPERATOR_VERSIONED_KERNEL_CLASS_NAME(kWebGpuExecutionProvider, kOnnxDomain, 1, 10, Squeeze)>,
      BuildKernelCreateInfo<ONNX_OPERATOR_VERSIONED_KERNEL_CLASS_NAME(kWebGpuExecutionProvider, kOnnxDomain, 11, 12, Squeeze)>,
      BuildKernelCreateInfo<ONNX_OPERATOR_KERNEL_CLASS_NAME(kWebGpuExecutionProvider, kOnnxDomain, 13, Squeeze)>,
      // BuildKernelCreateInfo<ONNX_OPERATOR_VERSIONED_KERNEL_CLASS_NAME(kWebGpuExecutionProvider, kOnnxDomain, 1, 10, ReduceMax)>,
      // BuildKernelCreateInfo<ONNX_OPERATOR_VERSIONED_KERNEL_CLASS_NAME(kWebGpuExecutionProvider, kOnnxDomain, 11, 11, ReduceMax)>,
      // BuildKernelCreateInfo<ONNX_OPERATOR_VERSIONED_KERNEL_CLASS_NAME(kWebGpuExecutionProvider, kOnnxDomain, 12, 12, ReduceMax)>,
      // BuildKernelCreateInfo<ONNX_OPERATOR_VERSIONED_KERNEL_CLASS_NAME(kWebGpuExecutionProvider, kOnnxDomain, 13, 17, ReduceMax)>,
      // BuildKernelCreateInfo<ONNX_OPERATOR_KERNEL_CLASS_NAME(kWebGpuExecutionProvider, kOnnxDomain, 18, ReduceMax)>,

      // BuildKernelCreateInfo<ONNX_OPERATOR_VERSIONED_KERNEL_CLASS_NAME(kWebGpuExecutionProvider, kOnnxDomain, 1, 10, ReduceMean)>,
      // BuildKernelCreateInfo<ONNX_OPERATOR_VERSIONED_KERNEL_CLASS_NAME(kWebGpuExecutionProvider, kOnnxDomain, 11, 12, ReduceMean)>,
      // BuildKernelCreateInfo<ONNX_OPERATOR_VERSIONED_KERNEL_CLASS_NAME(kWebGpuExecutionProvider, kOnnxDomain, 13, 17, ReduceMean)>,
      // BuildKernelCreateInfo<ONNX_OPERATOR_KERNEL_CLASS_NAME(kWebGpuExecutionProvider, kOnnxDomain, 18, ReduceMean)>,

      BuildKernelCreateInfo<ONNX_OPERATOR_VERSIONED_KERNEL_CLASS_NAME(kWebGpuExecutionProvider, kOnnxDomain, 1, 10, Unsqueeze)>,
      BuildKernelCreateInfo<ONNX_OPERATOR_VERSIONED_KERNEL_CLASS_NAME(kWebGpuExecutionProvider, kOnnxDomain, 11, 12, Unsqueeze)>,
      BuildKernelCreateInfo<ONNX_OPERATOR_KERNEL_CLASS_NAME(kWebGpuExecutionProvider, kOnnxDomain, 13, Unsqueeze)>,

      // BuildKernelCreateInfo<ONNX_OPERATOR_VERSIONED_KERNEL_CLASS_NAME(kWebGpuExecutionProvider, kOnnxDomain, 1, 10, ReduceMin)>,
      // BuildKernelCreateInfo<ONNX_OPERATOR_VERSIONED_KERNEL_CLASS_NAME(kWebGpuExecutionProvider, kOnnxDomain, 11, 11, ReduceMin)>,
      // BuildKernelCreateInfo<ONNX_OPERATOR_VERSIONED_KERNEL_CLASS_NAME(kWebGpuExecutionProvider, kOnnxDomain, 12, 12, ReduceMin)>,
      // BuildKernelCreateInfo<ONNX_OPERATOR_VERSIONED_KERNEL_CLASS_NAME(kWebGpuExecutionProvider, kOnnxDomain, 13, 17, ReduceMin)>,
      // BuildKernelCreateInfo<ONNX_OPERATOR_KERNEL_CLASS_NAME(kWebGpuExecutionProvider, kOnnxDomain, 18, ReduceMin)>,

      // BuildKernelCreateInfo<ONNX_OPERATOR_VERSIONED_KERNEL_CLASS_NAME(kWebGpuExecutionProvider, kOnnxDomain, 1, 10, ReduceProd)>,
      // BuildKernelCreateInfo<ONNX_OPERATOR_VERSIONED_KERNEL_CLASS_NAME(kWebGpuExecutionProvider, kOnnxDomain, 11, 12, ReduceProd)>,
      // BuildKernelCreateInfo<ONNX_OPERATOR_VERSIONED_KERNEL_CLASS_NAME(kWebGpuExecutionProvider, kOnnxDomain, 13, 17, ReduceProd)>,
      // BuildKernelCreateInfo<ONNX_OPERATOR_KERNEL_CLASS_NAME(kWebGpuExecutionProvider, kOnnxDomain, 18, ReduceProd)>,

      // BuildKernelCreateInfo<ONNX_OPERATOR_VERSIONED_KERNEL_CLASS_NAME(kWebGpuExecutionProvider, kOnnxDomain, 1, 10, ReduceSum)>,
      // BuildKernelCreateInfo<ONNX_OPERATOR_VERSIONED_KERNEL_CLASS_NAME(kWebGpuExecutionProvider, kOnnxDomain, 11, 12, ReduceSum)>,
      // BuildKernelCreateInfo<ONNX_OPERATOR_KERNEL_CLASS_NAME(kWebGpuExecutionProvider, kOnnxDomain, 13, ReduceSum)>,

      // BuildKernelCreateInfo<ONNX_OPERATOR_VERSIONED_KERNEL_CLASS_NAME(kWebGpuExecutionProvider, kOnnxDomain, 1, 10, ReduceL1)>,
      // BuildKernelCreateInfo<ONNX_OPERATOR_VERSIONED_KERNEL_CLASS_NAME(kWebGpuExecutionProvider, kOnnxDomain, 11, 12, ReduceL1)>,
      // BuildKernelCreateInfo<ONNX_OPERATOR_VERSIONED_KERNEL_CLASS_NAME(kWebGpuExecutionProvider, kOnnxDomain, 13, 17, ReduceL1)>,
      // BuildKernelCreateInfo<ONNX_OPERATOR_KERNEL_CLASS_NAME(kWebGpuExecutionProvider, kOnnxDomain, 18, ReduceL1)>,

      // BuildKernelCreateInfo<ONNX_OPERATOR_VERSIONED_KERNEL_CLASS_NAME(kWebGpuExecutionProvider, kOnnxDomain, 1, 10, ReduceL2)>,
      // BuildKernelCreateInfo<ONNX_OPERATOR_VERSIONED_KERNEL_CLASS_NAME(kWebGpuExecutionProvider, kOnnxDomain, 11, 12, ReduceL2)>,
      // BuildKernelCreateInfo<ONNX_OPERATOR_VERSIONED_KERNEL_CLASS_NAME(kWebGpuExecutionProvider, kOnnxDomain, 13, 17, ReduceL2)>,
      // BuildKernelCreateInfo<ONNX_OPERATOR_KERNEL_CLASS_NAME(kWebGpuExecutionProvider, kOnnxDomain, 18, ReduceL2)>,

      // BuildKernelCreateInfo<ONNX_OPERATOR_VERSIONED_KERNEL_CLASS_NAME(kWebGpuExecutionProvider, kOnnxDomain, 1, 10, ReduceLogSum)>,
      // BuildKernelCreateInfo<ONNX_OPERATOR_VERSIONED_KERNEL_CLASS_NAME(kWebGpuExecutionProvider, kOnnxDomain, 11, 12, ReduceLogSum)>,
      // BuildKernelCreateInfo<ONNX_OPERATOR_VERSIONED_KERNEL_CLASS_NAME(kWebGpuExecutionProvider, kOnnxDomain, 13, 17, ReduceLogSum)>,
      // BuildKernelCreateInfo<ONNX_OPERATOR_KERNEL_CLASS_NAME(kWebGpuExecutionProvider, kOnnxDomain, 18, ReduceLogSum)>,

      // BuildKernelCreateInfo<ONNX_OPERATOR_VERSIONED_KERNEL_CLASS_NAME(kWebGpuExecutionProvider, kOnnxDomain, 1, 10, ReduceSumSquare)>,
      // BuildKernelCreateInfo<ONNX_OPERATOR_VERSIONED_KERNEL_CLASS_NAME(kWebGpuExecutionProvider, kOnnxDomain, 11, 12, ReduceSumSquare)>,
      // BuildKernelCreateInfo<ONNX_OPERATOR_VERSIONED_KERNEL_CLASS_NAME(kWebGpuExecutionProvider, kOnnxDomain, 13, 17, ReduceSumSquare)>,
      // BuildKernelCreateInfo<ONNX_OPERATOR_KERNEL_CLASS_NAME(kWebGpuExecutionProvider, kOnnxDomain, 18, ReduceSumSquare)>,

      // BuildKernelCreateInfo<ONNX_OPERATOR_VERSIONED_KERNEL_CLASS_NAME(kWebGpuExecutionProvider, kOnnxDomain, 1, 10, ReduceLogSumExp)>,
      // BuildKernelCreateInfo<ONNX_OPERATOR_VERSIONED_KERNEL_CLASS_NAME(kWebGpuExecutionProvider, kOnnxDomain, 11, 12, ReduceLogSumExp)>,
      // BuildKernelCreateInfo<ONNX_OPERATOR_VERSIONED_KERNEL_CLASS_NAME(kWebGpuExecutionProvider, kOnnxDomain, 13, 17, ReduceLogSumExp)>,
      // BuildKernelCreateInfo<ONNX_OPERATOR_KERNEL_CLASS_NAME(kWebGpuExecutionProvider, kOnnxDomain, 18, ReduceLogSumExp)>,

      KERNEL_CREATE_INFO_VERSIONED(9, 15, Where),
      KERNEL_CREATE_INFO(16, Where),

      BuildKernelCreateInfo<ONNX_OPERATOR_VERSIONED_KERNEL_CLASS_NAME(kWebGpuExecutionProvider, kOnnxDomain, 1, 12, Transpose)>,
      BuildKernelCreateInfo<ONNX_OPERATOR_VERSIONED_KERNEL_CLASS_NAME(kWebGpuExecutionProvider, kOnnxDomain, 13, 20, Transpose)>,

      // BuildKernelCreateInfo<ONNX_OPERATOR_VERSIONED_KERNEL_CLASS_NAME(kWebGpuExecutionProvider, kOnnxDomain, 11, 12, DepthToSpace)>,
      // BuildKernelCreateInfo<ONNX_OPERATOR_KERNEL_CLASS_NAME(kWebGpuExecutionProvider, kOnnxDomain, 13, DepthToSpace)>,
      // BuildKernelCreateInfo<ONNX_OPERATOR_VERSIONED_KERNEL_CLASS_NAME(kWebGpuExecutionProvider, kMSInternalNHWCDomain, 11, 12, DepthToSpace)>,
      // BuildKernelCreateInfo<ONNX_OPERATOR_KERNEL_CLASS_NAME(kWebGpuExecutionProvider, kMSInternalNHWCDomain, 13, DepthToSpace)>,

      // BuildKernelCreateInfo<ONNX_OPERATOR_VERSIONED_KERNEL_CLASS_NAME(kWebGpuExecutionProvider, kOnnxDomain, 1, 10, Conv)>,
      // BuildKernelCreateInfo<ONNX_OPERATOR_KERNEL_CLASS_NAME(kWebGpuExecutionProvider, kOnnxDomain, 11, Conv)>,
      // BuildKernelCreateInfo<ONNX_OPERATOR_VERSIONED_KERNEL_CLASS_NAME(kWebGpuExecutionProvider, kMSInternalNHWCDomain, 1, 10, Conv)>,
      // BuildKernelCreateInfo<ONNX_OPERATOR_KERNEL_CLASS_NAME(kWebGpuExecutionProvider, kMSInternalNHWCDomain, 11, Conv)>,

      // BuildKernelCreateInfo<ONNX_OPERATOR_VERSIONED_KERNEL_CLASS_NAME(kWebGpuExecutionProvider, kOnnxDomain, 1, 10, ConvTranspose)>,
      // BuildKernelCreateInfo<ONNX_OPERATOR_KERNEL_CLASS_NAME(kWebGpuExecutionProvider, kOnnxDomain, 11, ConvTranspose)>,
      // BuildKernelCreateInfo<ONNX_OPERATOR_VERSIONED_KERNEL_CLASS_NAME(kWebGpuExecutionProvider, kMSInternalNHWCDomain, 1, 10, ConvTranspose)>,
      // BuildKernelCreateInfo<ONNX_OPERATOR_KERNEL_CLASS_NAME(kWebGpuExecutionProvider, kMSInternalNHWCDomain, 11, ConvTranspose)>,

      // BuildKernelCreateInfo<ONNX_OPERATOR_VERSIONED_KERNEL_CLASS_NAME(kWebGpuExecutionProvider, kOnnxDomain, 1, 7, MaxPool)>,
      // BuildKernelCreateInfo<ONNX_OPERATOR_VERSIONED_KERNEL_CLASS_NAME(kWebGpuExecutionProvider, kOnnxDomain, 8, 9, MaxPool)>,
      // BuildKernelCreateInfo<ONNX_OPERATOR_VERSIONED_KERNEL_CLASS_NAME(kWebGpuExecutionProvider, kOnnxDomain, 10, 10, MaxPool)>,
      // BuildKernelCreateInfo<ONNX_OPERATOR_VERSIONED_KERNEL_CLASS_NAME(kWebGpuExecutionProvider, kOnnxDomain, 11, 11, MaxPool)>,
      // BuildKernelCreateInfo<ONNX_OPERATOR_KERNEL_CLASS_NAME(kWebGpuExecutionProvider, kOnnxDomain, 12, MaxPool)>,
      // BuildKernelCreateInfo<ONNX_OPERATOR_VERSIONED_KERNEL_CLASS_NAME(kWebGpuExecutionProvider, kMSInternalNHWCDomain, 1, 7, MaxPool)>,
      // BuildKernelCreateInfo<ONNX_OPERATOR_VERSIONED_KERNEL_CLASS_NAME(kWebGpuExecutionProvider, kMSInternalNHWCDomain, 8, 9, MaxPool)>,
      // BuildKernelCreateInfo<ONNX_OPERATOR_VERSIONED_KERNEL_CLASS_NAME(kWebGpuExecutionProvider, kMSInternalNHWCDomain, 10, 10, MaxPool)>,
      // BuildKernelCreateInfo<ONNX_OPERATOR_VERSIONED_KERNEL_CLASS_NAME(kWebGpuExecutionProvider, kMSInternalNHWCDomain, 11, 11, MaxPool)>,
      // BuildKernelCreateInfo<ONNX_OPERATOR_KERNEL_CLASS_NAME(kWebGpuExecutionProvider, kMSInternalNHWCDomain, 12, MaxPool)>,

      // BuildKernelCreateInfo<ONNX_OPERATOR_VERSIONED_KERNEL_CLASS_NAME(kWebGpuExecutionProvider, kOnnxDomain, 7, 9, AveragePool)>,
      // BuildKernelCreateInfo<ONNX_OPERATOR_VERSIONED_KERNEL_CLASS_NAME(kWebGpuExecutionProvider, kOnnxDomain, 10, 10, AveragePool)>,
      // BuildKernelCreateInfo<ONNX_OPERATOR_KERNEL_CLASS_NAME(kWebGpuExecutionProvider, kOnnxDomain, 11, AveragePool)>,
      // BuildKernelCreateInfo<ONNX_OPERATOR_VERSIONED_KERNEL_CLASS_NAME(kWebGpuExecutionProvider, kMSInternalNHWCDomain, 7, 9, AveragePool)>,
      // BuildKernelCreateInfo<ONNX_OPERATOR_VERSIONED_KERNEL_CLASS_NAME(kWebGpuExecutionProvider, kMSInternalNHWCDomain, 10, 10, AveragePool)>,
      // BuildKernelCreateInfo<ONNX_OPERATOR_KERNEL_CLASS_NAME(kWebGpuExecutionProvider, kMSInternalNHWCDomain, 11, AveragePool)>,

      // BuildKernelCreateInfo<ONNX_OPERATOR_KERNEL_CLASS_NAME(kWebGpuExecutionProvider, kOnnxDomain, 1, GlobalAveragePool)>,
      // BuildKernelCreateInfo<ONNX_OPERATOR_KERNEL_CLASS_NAME(kWebGpuExecutionProvider, kMSInternalNHWCDomain, 1, GlobalAveragePool)>,

      // BuildKernelCreateInfo<ONNX_OPERATOR_KERNEL_CLASS_NAME(kWebGpuExecutionProvider, kOnnxDomain, 1, GlobalMaxPool)>,
      // BuildKernelCreateInfo<ONNX_OPERATOR_KERNEL_CLASS_NAME(kWebGpuExecutionProvider, kMSInternalNHWCDomain, 1, GlobalMaxPool)>,

      // BuildKernelCreateInfo<ONNX_OPERATOR_VERSIONED_KERNEL_CLASS_NAME(kWebGpuExecutionProvider, kOnnxDomain, 7, 8, Gemm)>,
      // BuildKernelCreateInfo<ONNX_OPERATOR_VERSIONED_KERNEL_CLASS_NAME(kWebGpuExecutionProvider, kOnnxDomain, 9, 10, Gemm)>,
      // BuildKernelCreateInfo<ONNX_OPERATOR_VERSIONED_KERNEL_CLASS_NAME(kWebGpuExecutionProvider, kOnnxDomain, 11, 12, Gemm)>,
      // BuildKernelCreateInfo<ONNX_OPERATOR_KERNEL_CLASS_NAME(kWebGpuExecutionProvider, kOnnxDomain, 13, Gemm)>,
      // BuildKernelCreateInfo<ONNX_OPERATOR_VERSIONED_KERNEL_CLASS_NAME(kWebGpuExecutionProvider, kOnnxDomain, 1, 12, MatMul)>,
      // BuildKernelCreateInfo<ONNX_OPERATOR_KERNEL_CLASS_NAME(kWebGpuExecutionProvider, kOnnxDomain, 13, MatMul)>,

      // BuildKernelCreateInfo<ONNX_OPERATOR_VERSIONED_TYPED_KERNEL_CLASS_NAME(kWebGpuExecutionProvider, kOnnxDomain, 1, 10, float, ArgMax)>,
      // BuildKernelCreateInfo<ONNX_OPERATOR_VERSIONED_TYPED_KERNEL_CLASS_NAME(kWebGpuExecutionProvider, kOnnxDomain, 11, 12, float, ArgMax)>,
      // BuildKernelCreateInfo<ONNX_OPERATOR_TYPED_KERNEL_CLASS_NAME(kWebGpuExecutionProvider, kOnnxDomain, 13, float, ArgMax)>,

      // BuildKernelCreateInfo<ONNX_OPERATOR_VERSIONED_TYPED_KERNEL_CLASS_NAME(kWebGpuExecutionProvider, kOnnxDomain, 1, 10, float, ArgMin)>,
      // BuildKernelCreateInfo<ONNX_OPERATOR_VERSIONED_TYPED_KERNEL_CLASS_NAME(kWebGpuExecutionProvider, kOnnxDomain, 11, 12, float, ArgMin)>,
      // BuildKernelCreateInfo<ONNX_OPERATOR_TYPED_KERNEL_CLASS_NAME(kWebGpuExecutionProvider, kOnnxDomain, 13, float, ArgMin)>,

      // BuildKernelCreateInfo<ONNX_OPERATOR_VERSIONED_KERNEL_CLASS_NAME(kWebGpuExecutionProvider, kOnnxDomain, 1, 10, Softmax)>,
      // BuildKernelCreateInfo<ONNX_OPERATOR_VERSIONED_KERNEL_CLASS_NAME(kWebGpuExecutionProvider, kOnnxDomain, 11, 12, Softmax)>,
      // BuildKernelCreateInfo<ONNX_OPERATOR_KERNEL_CLASS_NAME(kWebGpuExecutionProvider, kOnnxDomain, 13, Softmax)>,

      BuildKernelCreateInfo<ONNX_OPERATOR_VERSIONED_KERNEL_CLASS_NAME(kWebGpuExecutionProvider, kOnnxDomain, 1, 3, Concat)>,
      BuildKernelCreateInfo<ONNX_OPERATOR_VERSIONED_KERNEL_CLASS_NAME(kWebGpuExecutionProvider, kOnnxDomain, 4, 10, Concat)>,
      BuildKernelCreateInfo<ONNX_OPERATOR_VERSIONED_KERNEL_CLASS_NAME(kWebGpuExecutionProvider, kOnnxDomain, 11, 12, Concat)>,
      BuildKernelCreateInfo<ONNX_OPERATOR_KERNEL_CLASS_NAME(kWebGpuExecutionProvider, kOnnxDomain, 13, Concat)>,

      // BuildKernelCreateInfo<ONNX_OPERATOR_VERSIONED_KERNEL_CLASS_NAME(kWebGpuExecutionProvider, kOnnxDomain, 1, 1, Split)>,
      // BuildKernelCreateInfo<ONNX_OPERATOR_VERSIONED_KERNEL_CLASS_NAME(kWebGpuExecutionProvider, kOnnxDomain, 2, 10, Split)>,
      // BuildKernelCreateInfo<ONNX_OPERATOR_VERSIONED_KERNEL_CLASS_NAME(kWebGpuExecutionProvider, kOnnxDomain, 11, 12, Split)>,
      // BuildKernelCreateInfo<ONNX_OPERATOR_VERSIONED_KERNEL_CLASS_NAME(kWebGpuExecutionProvider, kOnnxDomain, 13, 17, Split)>,
      // BuildKernelCreateInfo<ONNX_OPERATOR_KERNEL_CLASS_NAME(kWebGpuExecutionProvider, kOnnxDomain, 18, Split)>,
      BuildKernelCreateInfo<ONNX_OPERATOR_VERSIONED_KERNEL_CLASS_NAME(kWebGpuExecutionProvider, kOnnxDomain, 8, 12, Expand)>,
      BuildKernelCreateInfo<ONNX_OPERATOR_KERNEL_CLASS_NAME(kWebGpuExecutionProvider, kOnnxDomain, 13, Expand)>,

      BuildKernelCreateInfo<ONNX_OPERATOR_VERSIONED_KERNEL_CLASS_NAME(kWebGpuExecutionProvider, kOnnxDomain, 1, 10, Gather)>,
      BuildKernelCreateInfo<ONNX_OPERATOR_VERSIONED_KERNEL_CLASS_NAME(kWebGpuExecutionProvider, kOnnxDomain, 11, 12, Gather)>,
      BuildKernelCreateInfo<ONNX_OPERATOR_KERNEL_CLASS_NAME(kWebGpuExecutionProvider, kOnnxDomain, 13, Gather)>,

      // BuildKernelCreateInfo<ONNX_OPERATOR_VERSIONED_KERNEL_CLASS_NAME(kWebGpuExecutionProvider, kOnnxDomain, 11, 12, GatherElements)>,
      // BuildKernelCreateInfo<ONNX_OPERATOR_KERNEL_CLASS_NAME(kWebGpuExecutionProvider, kOnnxDomain, 13, GatherElements)>,

      // BuildKernelCreateInfo<ONNX_OPERATOR_VERSIONED_KERNEL_CLASS_NAME(kWebGpuExecutionProvider, kOnnxDomain, 10, 10, Resize)>,
      // BuildKernelCreateInfo<ONNX_OPERATOR_VERSIONED_KERNEL_CLASS_NAME(kWebGpuExecutionProvider, kOnnxDomain, 11, 12, Resize)>,
      // BuildKernelCreateInfo<ONNX_OPERATOR_VERSIONED_KERNEL_CLASS_NAME(kWebGpuExecutionProvider, kOnnxDomain, 13, 17, Resize)>,
      // BuildKernelCreateInfo<ONNX_OPERATOR_VERSIONED_KERNEL_CLASS_NAME(kWebGpuExecutionProvider, kOnnxDomain, 18, 18, Resize)>,
      // BuildKernelCreateInfo<ONNX_OPERATOR_KERNEL_CLASS_NAME(kWebGpuExecutionProvider, kOnnxDomain, 19, Resize)>,
      // BuildKernelCreateInfo<ONNX_OPERATOR_VERSIONED_KERNEL_CLASS_NAME(kWebGpuExecutionProvider, kMSInternalNHWCDomain, 10, 10, Resize)>,
      // BuildKernelCreateInfo<ONNX_OPERATOR_VERSIONED_KERNEL_CLASS_NAME(kWebGpuExecutionProvider, kMSInternalNHWCDomain, 11, 12, Resize)>,
      // BuildKernelCreateInfo<ONNX_OPERATOR_VERSIONED_KERNEL_CLASS_NAME(kWebGpuExecutionProvider, kMSInternalNHWCDomain, 13, 17, Resize)>,
      // BuildKernelCreateInfo<ONNX_OPERATOR_VERSIONED_KERNEL_CLASS_NAME(kWebGpuExecutionProvider, kMSInternalNHWCDomain, 18, 18, Resize)>,
      // BuildKernelCreateInfo<ONNX_OPERATOR_KERNEL_CLASS_NAME(kWebGpuExecutionProvider, kMSInternalNHWCDomain, 19, Resize)>,

      // BuildKernelCreateInfo<ONNX_OPERATOR_VERSIONED_KERNEL_CLASS_NAME(kWebGpuExecutionProvider, kOnnxDomain, 1, 9, Slice)>,
      // BuildKernelCreateInfo<ONNX_OPERATOR_VERSIONED_KERNEL_CLASS_NAME(kWebGpuExecutionProvider, kOnnxDomain, 10, 10, Slice)>,
      // BuildKernelCreateInfo<ONNX_OPERATOR_VERSIONED_KERNEL_CLASS_NAME(kWebGpuExecutionProvider, kOnnxDomain, 11, 12, Slice)>,
      // BuildKernelCreateInfo<ONNX_OPERATOR_KERNEL_CLASS_NAME(kWebGpuExecutionProvider, kOnnxDomain, 13, Slice)>,

      // BuildKernelCreateInfo<ONNX_OPERATOR_VERSIONED_KERNEL_CLASS_NAME(kWebGpuExecutionProvider, kOnnxDomain, 1, 8, Flatten)>,
      // BuildKernelCreateInfo<ONNX_OPERATOR_VERSIONED_KERNEL_CLASS_NAME(kWebGpuExecutionProvider, kOnnxDomain, 9, 10, Flatten)>,
      // BuildKernelCreateInfo<ONNX_OPERATOR_VERSIONED_KERNEL_CLASS_NAME(kWebGpuExecutionProvider, kOnnxDomain, 11, 12, Flatten)>,
      // BuildKernelCreateInfo<ONNX_OPERATOR_KERNEL_CLASS_NAME(kWebGpuExecutionProvider, kOnnxDomain, 13, Flatten)>,
      BuildKernelCreateInfo<ONNX_OPERATOR_VERSIONED_KERNEL_CLASS_NAME(kWebGpuExecutionProvider, kOnnxDomain, 6, 12, Tile)>,
      BuildKernelCreateInfo<ONNX_OPERATOR_KERNEL_CLASS_NAME(kWebGpuExecutionProvider, kOnnxDomain, 13, Tile)>,

      BuildKernelCreateInfo<ONNX_OPERATOR_KERNEL_CLASS_NAME(kWebGpuExecutionProvider, kOnnxDomain, 17, LayerNormalization)>,

      // BuildKernelCreateInfo<ONNX_OPERATOR_KERNEL_CLASS_NAME(kWebGpuExecutionProvider, kOnnxDomain, 6, InstanceNormalization)>,
      // BuildKernelCreateInfo<ONNX_OPERATOR_KERNEL_CLASS_NAME(kWebGpuExecutionProvider, kMSInternalNHWCDomain, 6, InstanceNormalization)>,

      BuildKernelCreateInfo<ONNX_OPERATOR_TYPED_KERNEL_CLASS_NAME(kWebGpuExecutionProvider, kOnnxDomain, 11, float, Range)>,
      BuildKernelCreateInfo<ONNX_OPERATOR_TYPED_KERNEL_CLASS_NAME(kWebGpuExecutionProvider, kOnnxDomain, 11, int32_t, Range)>,

      // BuildKernelCreateInfo<ONNX_OPERATOR_TYPED_KERNEL_CLASS_NAME(kWebGpuExecutionProvider, kOnnxDomain, 12, float, Einsum)>,

      // BuildKernelCreateInfo<ONNX_OPERATOR_VERSIONED_KERNEL_CLASS_NAME(kWebGpuExecutionProvider, kOnnxDomain, 2, 10, Pad)>,
      // BuildKernelCreateInfo<ONNX_OPERATOR_VERSIONED_KERNEL_CLASS_NAME(kWebGpuExecutionProvider, kOnnxDomain, 11, 12, Pad)>,
      // BuildKernelCreateInfo<ONNX_OPERATOR_VERSIONED_KERNEL_CLASS_NAME(kWebGpuExecutionProvider, kOnnxDomain, 13, 17, Pad)>,
      // BuildKernelCreateInfo<ONNX_OPERATOR_VERSIONED_KERNEL_CLASS_NAME(kWebGpuExecutionProvider, kOnnxDomain, 18, 18, Pad)>,
      // BuildKernelCreateInfo<ONNX_OPERATOR_KERNEL_CLASS_NAME(kWebGpuExecutionProvider, kOnnxDomain, 19, Pad)>,

      // BuildKernelCreateInfo<ONNX_OPERATOR_VERSIONED_KERNEL_CLASS_NAME(kWebGpuExecutionProvider, kOnnxDomain, 1, 10, If)>,
      // BuildKernelCreateInfo<ONNX_OPERATOR_VERSIONED_KERNEL_CLASS_NAME(kWebGpuExecutionProvider, kOnnxDomain, 11, 12, If)>,
      // BuildKernelCreateInfo<ONNX_OPERATOR_VERSIONED_KERNEL_CLASS_NAME(kWebGpuExecutionProvider, kOnnxDomain, 13, 18, If)>,
      // BuildKernelCreateInfo<ONNX_OPERATOR_KERNEL_CLASS_NAME(kWebGpuExecutionProvider, kOnnxDomain, 19, If)>,

      // BuildKernelCreateInfo<ONNX_OPERATOR_VERSIONED_KERNEL_CLASS_NAME(kWebGpuExecutionProvider, kOnnxDomain, 7, 8, BatchNormalization)>,
      // BuildKernelCreateInfo<ONNX_OPERATOR_VERSIONED_KERNEL_CLASS_NAME(kWebGpuExecutionProvider, kOnnxDomain, 9, 13, BatchNormalization)>,
      // BuildKernelCreateInfo<ONNX_OPERATOR_VERSIONED_KERNEL_CLASS_NAME(kWebGpuExecutionProvider, kOnnxDomain, 14, 14, BatchNormalization)>,
      // BuildKernelCreateInfo<ONNX_OPERATOR_KERNEL_CLASS_NAME(kWebGpuExecutionProvider, kOnnxDomain, 15, BatchNormalization)>,
      // BuildKernelCreateInfo<ONNX_OPERATOR_VERSIONED_KERNEL_CLASS_NAME(kWebGpuExecutionProvider, kMSInternalNHWCDomain, 7, 8, BatchNormalization)>,
      // BuildKernelCreateInfo<ONNX_OPERATOR_VERSIONED_KERNEL_CLASS_NAME(kWebGpuExecutionProvider, kMSInternalNHWCDomain, 9, 13, BatchNormalization)>,
      // BuildKernelCreateInfo<ONNX_OPERATOR_VERSIONED_KERNEL_CLASS_NAME(kWebGpuExecutionProvider, kMSInternalNHWCDomain, 14, 14, BatchNormalization)>,
      // BuildKernelCreateInfo<ONNX_OPERATOR_KERNEL_CLASS_NAME(kWebGpuExecutionProvider, kMSInternalNHWCDomain, 15, BatchNormalization)>,
      // BuildKernelCreateInfo<ONNX_OPERATOR_VERSIONED_KERNEL_CLASS_NAME(kWebGpuExecutionProvider, kOnnxDomain, 11, 13, CumSum)>,
      // BuildKernelCreateInfo<ONNX_OPERATOR_KERNEL_CLASS_NAME(kWebGpuExecutionProvider, kOnnxDomain, 14, CumSum)>,
      // BuildKernelCreateInfo<ONNX_OPERATOR_VERSIONED_TYPED_KERNEL_CLASS_NAME(kWebGpuExecutionProvider, kOnnxDomain, 10, 12, uint8_t, DequantizeLinear)>,
      // BuildKernelCreateInfo<ONNX_OPERATOR_VERSIONED_TYPED_KERNEL_CLASS_NAME(kWebGpuExecutionProvider, kOnnxDomain, 10, 12, int8_t, DequantizeLinear)>,
      // BuildKernelCreateInfo<ONNX_OPERATOR_VERSIONED_TYPED_KERNEL_CLASS_NAME(kWebGpuExecutionProvider, kOnnxDomain, 10, 12, int32_t, DequantizeLinear)>,
      // BuildKernelCreateInfo<ONNX_OPERATOR_VERSIONED_TYPED_KERNEL_CLASS_NAME(kWebGpuExecutionProvider, kOnnxDomain, 13, 18, uint8_t, DequantizeLinear)>,
      // BuildKernelCreateInfo<ONNX_OPERATOR_VERSIONED_TYPED_KERNEL_CLASS_NAME(kWebGpuExecutionProvider, kOnnxDomain, 13, 18, int8_t, DequantizeLinear)>,
      // BuildKernelCreateInfo<ONNX_OPERATOR_VERSIONED_TYPED_KERNEL_CLASS_NAME(kWebGpuExecutionProvider, kOnnxDomain, 13, 18, int32_t, DequantizeLinear)>,
      // BuildKernelCreateInfo<ONNX_OPERATOR_VERSIONED_TYPED_KERNEL_CLASS_NAME(kWebGpuExecutionProvider, kOnnxDomain, 19, 20, uint8_t, DequantizeLinear)>,
      // BuildKernelCreateInfo<ONNX_OPERATOR_VERSIONED_TYPED_KERNEL_CLASS_NAME(kWebGpuExecutionProvider, kOnnxDomain, 19, 20, int8_t, DequantizeLinear)>,
      // BuildKernelCreateInfo<ONNX_OPERATOR_VERSIONED_TYPED_KERNEL_CLASS_NAME(kWebGpuExecutionProvider, kOnnxDomain, 19, 20, int32_t, DequantizeLinear)>,
      // BuildKernelCreateInfo<ONNX_OPERATOR_TYPED_KERNEL_CLASS_NAME(kWebGpuExecutionProvider, kOnnxDomain, 21, uint8_t, DequantizeLinear)>,
      // BuildKernelCreateInfo<ONNX_OPERATOR_TYPED_KERNEL_CLASS_NAME(kWebGpuExecutionProvider, kOnnxDomain, 21, int8_t, DequantizeLinear)>,
      // BuildKernelCreateInfo<ONNX_OPERATOR_TYPED_KERNEL_CLASS_NAME(kWebGpuExecutionProvider, kOnnxDomain, 21, int32_t, DequantizeLinear)>,
  };

  for (auto& function_table_entry : function_table) {
    KernelCreateInfo info = function_table_entry();
    if (info.kernel_def != nullptr) {  // filter disabled entries where type is void
      ORT_THROW_IF_ERROR(kernel_registry->Register(std::move(info)));
    }
  }

#ifndef DISABLE_CONTRIB_OPS
  Status status = ::onnxruntime::contrib::webgpu::RegisterWebGpuContribKernels(*kernel_registry);
  ORT_ENFORCE(status.IsOK(), "Failed to register WebGPU contrib kernels: " + status.ErrorMessage());
#endif

  return kernel_registry;
}

}  // namespace webgpu

using namespace webgpu;

WebGpuExecutionProvider::WebGpuExecutionProvider(int context_id,
                                                 WebGpuContext& context,
                                                 WebGpuExecutionProviderInfo&& info)
    : IExecutionProvider{kWebGpuExecutionProvider, OrtDevice(OrtDevice::GPU, OrtDevice::MemType::DEFAULT, 0)},
      context_id_{context_id},
      context_{context},
      preferred_data_layout_{info.data_layout},
      force_cpu_node_names_{std::move(info.force_cpu_node_names)},
      enable_graph_capture_{info.enable_graph_capture} {
}

std::vector<AllocatorPtr> WebGpuExecutionProvider::CreatePreferredAllocators() {
  AllocatorCreationInfo gpuBufferAllocatorCreationInfo([&](int) {
    return std::make_unique<webgpu::GpuBufferAllocator>(context_);
  },
                                                       0, false);
  return std::vector<AllocatorPtr>{CreateAllocator(gpuBufferAllocatorCreationInfo)};
}

std::vector<std::unique_ptr<ComputeCapability>> WebGpuExecutionProvider::GetCapability(
    const onnxruntime::GraphViewer& graph,
    const IKernelLookup& kernel_lookup) const {
  InlinedVector<NodeIndex> candidates;
  // `tenative_candidates` is a subset of `candidates`.
  InlinedVector<NodeIndex> tenative_candidates;
  for (auto& node_index : graph.GetNodesInTopologicalOrder()) {
    const auto* p_node = graph.GetNode(node_index);
    if (p_node == nullptr)
      continue;

    const auto& node = *p_node;
    if (!node.GetExecutionProviderType().empty()) {
      // If the node was added by layout transformer, do not move it to CPU
      if (node.GetExecutionProviderType() == kWebGpuExecutionProvider) {
        candidates.push_back(node.Index());
      }
      continue;
    }

    const KernelCreateInfo* webgpu_kernel_def = kernel_lookup.LookUpKernel(node);
    // none of the provided registries has a webgpu kernel for this node
    if (webgpu_kernel_def == nullptr) {
      LOGS(*GetLogger(), INFO) << "webgpu kernel not found in registries for Op type: "
                               << node.OpType() << " node name: " << node.Name();
      continue;
    }

<<<<<<< HEAD
    if (node.Name() == "/model/embed_tokens/Gather") {
      LOGS(*GetLogger(), INFO) << "Exclude " << node.Name();
      continue;
    }

=======
    // TODO: currently this lookup is O(N). If the list becomes large we should optimize this.
    if (std::find(force_cpu_node_names_.cbegin(),
                  force_cpu_node_names_.cend(),
                  node.Name()) != force_cpu_node_names_.cend()) {
      LOGS(*GetLogger(), INFO) << "Force CPU execution for node: " << node.Name();
      continue;
    }
>>>>>>> 872149ba
    candidates.push_back(node.Index());
    tenative_candidates.push_back(node.Index());
  }
  auto cpu_nodes = GetCpuPreferredNodes(graph, kernel_lookup, tenative_candidates);
  std::vector<std::unique_ptr<ComputeCapability>> result;
  for (auto& node_index : candidates) {
    if (cpu_nodes.count(node_index) > 0) {
      continue;
    }

    auto sub_graph = std::make_unique<IndexedSubGraph>();
    sub_graph->nodes.push_back(node_index);
    result.emplace_back(std::make_unique<ComputeCapability>(std::move(sub_graph)));
  }
  return result;
}

std::shared_ptr<KernelRegistry> WebGpuExecutionProvider::GetKernelRegistry() const {
  static std::shared_ptr<KernelRegistry> registry = webgpu::RegisterKernels();

  return registry;
}

std::unique_ptr<onnxruntime::IDataTransfer> WebGpuExecutionProvider::GetDataTransfer() const {
  return std::make_unique<webgpu::DataTransfer>(context_);
}

WebGpuExecutionProvider::~WebGpuExecutionProvider() {
}

std::unique_ptr<profiling::EpProfiler> WebGpuExecutionProvider::GetProfiler() {
  auto profiler = std::make_unique<WebGpuProfiler>(context_);
  profiler_ = profiler.get();
  return profiler;
}

Status WebGpuExecutionProvider::OnRunStart(const onnxruntime::RunOptions& /*run_options*/) {
  if (profiler_->Enabled()) {
    context_.StartProfiling();
  }

  if (IsGraphCaptureEnabled() && IsGraphCaptureAllowed() && !IsGraphCaptured(0)) {
    ORT_NOT_IMPLEMENTED("graph capture not implemented");
  }
  return Status::OK();
}

Status WebGpuExecutionProvider::OnRunEnd(bool /* sync_stream */, const onnxruntime::RunOptions& /*run_options*/) {
  if (IsGraphCaptureEnabled() && !IsGraphCaptured(0)) {
    if (IsGraphCaptureAllowed()) {
      ORT_NOT_IMPLEMENTED("graph capture not implemented");
      // is_graph_captured_ = true;
    } else {
      IncrementRegularRunCountBeforeGraphCapture();
    }
  }

  context_.Flush();

  if (profiler_->Enabled()) {
    context_.CollectProfilingData(profiler_->Events());
  }

  return Status::OK();
}

bool WebGpuExecutionProvider::IsGraphCaptureEnabled() const {
  return enable_graph_capture_;
}

bool WebGpuExecutionProvider::IsGraphCaptured(int) const {
  return is_graph_captured_;
}

Status WebGpuExecutionProvider::ReplayGraph(int) {
  ORT_ENFORCE(IsGraphCaptured(0));
  ORT_ENFORCE(false);
  return Status::OK();
}

bool WebGpuExecutionProvider::IsGraphCaptureAllowed() const {
  return regular_run_count_before_graph_capture_ >= min_num_runs_before_cuda_graph_capture_;
}

void WebGpuExecutionProvider::IncrementRegularRunCountBeforeGraphCapture() {
  ++regular_run_count_before_graph_capture_;
}
}  // namespace onnxruntime<|MERGE_RESOLUTION|>--- conflicted
+++ resolved
@@ -785,13 +785,6 @@
       continue;
     }
 
-<<<<<<< HEAD
-    if (node.Name() == "/model/embed_tokens/Gather") {
-      LOGS(*GetLogger(), INFO) << "Exclude " << node.Name();
-      continue;
-    }
-
-=======
     // TODO: currently this lookup is O(N). If the list becomes large we should optimize this.
     if (std::find(force_cpu_node_names_.cbegin(),
                   force_cpu_node_names_.cend(),
@@ -799,7 +792,12 @@
       LOGS(*GetLogger(), INFO) << "Force CPU execution for node: " << node.Name();
       continue;
     }
->>>>>>> 872149ba
+
+    if (node.Name() == "/model/embed_tokens/Gather") {
+      LOGS(*GetLogger(), INFO) << "Exclude " << node.Name();
+      continue;
+    }
+
     candidates.push_back(node.Index());
     tenative_candidates.push_back(node.Index());
   }
