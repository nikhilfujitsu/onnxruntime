--- conflicted
+++ resolved
@@ -1710,15 +1710,14 @@
         }
         else
         {
-<<<<<<< HEAD
             auto bufferRegion = GetBufferRegion();
             bufferRegion.ResourceInUavState()->AddRef();
             *dataInterface = bufferRegion.ResourceInUavState();
-=======
-            m_abiDataInterface.CopyTo(dataInterface);
-        }
-    }
-
+        }
+    }
+
+    // TODO (pavignol): Fix once we go back to a single resource
+    /*
     void OpKernelContextWrapper::TransitionResourcesForOperatorIfRequired(bool isBeforeOp)
     {
         if (m_winmlProvider->TransitionsRequiredForOperator(m_internalOperator))
@@ -1729,7 +1728,7 @@
                 totalInputTensorCount += static_cast<uint32_t>(inputTensor.size());
             }
             std::vector<IUnknown*> resourcesToTransition;
-            resourcesToTransition.reserve(totalInputTensorCount + m_outputTensors.size() + m_temporaryAllocations.size());
+            resourcesToTransition.reserve(totalInputTensorCount + m_outputTensors.size() + m_temporaryBuffers.size());
 
             for (uint32_t i = 0; i < m_inputTensors.size(); ++i)
             {
@@ -1779,9 +1778,9 @@
                 isBeforeOp,
                 gsl::narrow_cast<uint32_t>(resourcesToTransition.size()),
                 resourcesToTransition.data());
->>>>>>> fd6ecc39
-        }
-    }
+        }
+    }
+    */
 
     OpKernelContextWrapper::OpKernelContextWrapper(
         onnxruntime::OpKernelContext* context,
@@ -1829,16 +1828,15 @@
 
     void OpKernelContextWrapper::Close()
     {
-<<<<<<< HEAD
-        for (auto& tensor : m_inputTensors)
-=======
+        // TODO (pavignol): Fix once we go back to a single resource
+        /*
         if (m_winmlProvider && m_winmlProvider->TransitionsRequiredForOperator(m_internalOperator))
         {
             TransitionResourcesForOperatorIfRequired(false);
         }
+        */
 
         for (auto& tensors : m_inputTensors)
->>>>>>> fd6ecc39
         {
             for (auto& tensor : tensors)
             {
