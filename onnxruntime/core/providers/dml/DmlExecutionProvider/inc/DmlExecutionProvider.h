--- conflicted
+++ resolved
@@ -10,11 +10,8 @@
 #include "core/common/status.h"
 #include "core/framework/data_transfer.h"
 #include "IWinmlExecutionProvider.h"
-<<<<<<< HEAD
 #include "core/providers/dml/DmlExecutionProvider/src/DmlBufferRegion.h"
-=======
 #include "core/providers/dml/DmlExecutionProvider/src/ExecutionContext.h"
->>>>>>> 05acfb90
 
 namespace onnxruntime
 {
@@ -29,17 +26,12 @@
 {
     std::unique_ptr<onnxruntime::IExecutionProvider> CreateExecutionProvider(
         IDMLDevice* dmlDevice,
-<<<<<<< HEAD
-        ID3D12CommandQueue* commandQueue,
-        bool enableMetacommands,
-        bool enableBfcAllocator);
-=======
         Dml::ExecutionContext* execution_context,
         bool enableMetacommands,
         bool enableGraphCapture,
         bool enableCpuSyncSpinning,
-        bool disableMemoryArena);
->>>>>>> 05acfb90
+        bool disableMemoryArena,
+        bool enableBfcAllocator);
 
     void FlushContext(onnxruntime::IExecutionProvider* provider);
     void ReleaseCompletedReferences(onnxruntime::IExecutionProvider* provider);
