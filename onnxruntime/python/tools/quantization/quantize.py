# -------------------------------------------------------------------------
# Copyright (c) Microsoft Corporation. All rights reserved.
# Licensed under the MIT License. See License.txt in the project root for
# license information.
# --------------------------------------------------------------------------
from __future__ import annotations

import copy
import logging
import tempfile
from collections.abc import Callable
from pathlib import Path
from typing import Any

import onnx

from .calibrate import CalibrationDataReader, CalibrationMethod, TensorsData, create_calibrator
from .onnx_quantizer import ONNXQuantizer
from .qdq_quantizer import QDQQuantizer
from .quant_utils import (
    MODEL_SIZE_THRESHOLD,
    QuantFormat,
    QuantizationMode,
    QuantType,
    load_model_with_shape_infer,
    model_has_pre_process_metadata,
    save_and_reload_model_with_shape_infer,
    update_opset_version,
)
from .registry import IntegerOpsRegistry, QDQRegistry, QLinearOpsRegistry
from .tensor_quant_overrides import TensorQuantOverridesHelper


class QuantConfig:
    def __init__(
        self,
        activation_type=QuantType.QUInt8,
        weight_type=QuantType.QInt8,
        op_types_to_quantize=None,
        nodes_to_quantize=None,
        nodes_to_exclude=None,
        per_channel=False,
        reduce_range=False,
        use_external_data_format=False,
    ):
        """
        This is the Base class for both Static and Dynamic Quantize Configuration
        Args:
            activation_type:
                quantization data type of activation. Please refer to
                https://onnxruntime.ai/docs/performance/quantization.html for more details on data type selection
            weight_type:
                quantization data type of weight. Please refer to
                https://onnxruntime.ai/docs/performance/quantization.html for more details on data type selection
            op_types_to_quantize:
                specify the types of operators to quantize, like ['Conv'] to quantize Conv only.
                It quantizes all supported operators by default.
            nodes_to_quantize:
                List of nodes names to quantize. When this list is not None only the nodes in this list
                are quantized.
                example:
                [
                    'Conv__224',
                    'Conv__252'
                ]
            nodes_to_exclude:
                List of nodes names to exclude. The nodes in this list will be excluded from quantization
                when it is not None.
            per_channel: quantize weights per channel
            reduce_range:
                quantize weights with 7-bits. It may improve the accuracy for some models running on non-VNNI machine,
                especially for per-channel mode
            use_external_data_format: option used for large size (>2GB) model. Set to False by default.
        """

        nodes_to_exclude = nodes_to_exclude or []
        nodes_to_quantize = nodes_to_quantize or []
        op_types_to_quantize = op_types_to_quantize or []
        self.op_types_to_quantize = op_types_to_quantize
        self.per_channel = per_channel
        self.reduce_range = reduce_range
        self.weight_type = weight_type
        self.activation_type = activation_type
        self.nodes_to_quantize = nodes_to_quantize
        self.nodes_to_exclude = nodes_to_exclude
        self.use_external_data_format = use_external_data_format


class StaticQuantConfig(QuantConfig):
    def __init__(
        self,
        calibration_data_reader: CalibrationDataReader,
        calibrate_method=CalibrationMethod.MinMax,
        quant_format=QuantFormat.QDQ,
        activation_type=QuantType.QInt8,
        weight_type=QuantType.QInt8,
        op_types_to_quantize=None,
        nodes_to_quantize=None,
        nodes_to_exclude=None,
        per_channel=False,
        reduce_range=False,
        use_external_data_format=False,
        calibration_providers=None,
        extra_options=None,
    ):
        """
        This is the derived class for static Quantize Configuration

        Args:
            calibration_data_reader:
                a calibration data reader. It enumerates calibration data and generates inputs for the original model.
            calibrate_method:
                Current calibration methods supported are MinMax, Entropy and Percentile.
            quant_format: QuantFormat{QOperator, QDQ}.
                QOperator format quantizes the model with quantized operators directly.
                QDQ format quantize the model by inserting QuantizeLinear/DeQuantizeLinear on the tensor.
            calibration_providers: Execution providers to run the session during calibration. Default is None which uses
                [ "CPUExecutionProvider" ].
            extra_options:
                key value pair dictionary for various options in different case. Current used:
                    extra.Sigmoid.nnapi = True/False  (Default is False)
                    ActivationSymmetric = True/False: symmetrize calibration data for activations (default is False).
                    WeightSymmetric = True/False: symmetrize calibration data for weights (default is True).
                    EnableSubgraph = True/False : Default is False. If enabled, subgraph will be quantized.
                                                  Dyanmic mode currently is supported. Will support more in future.
                    ForceQuantizeNoInputCheck = True/False :
                        By default, some latent operators like maxpool, transpose, do not quantize if their input is not
                        quantized already. Setting to True to force such operator always quantize input and so generate
                        quantized output. Also the True behavior could be disabled per node using the nodes_to_exclude.
                    MatMulConstBOnly = True/False:
                        Default is False for static mode. If enabled, only MatMul with const B will be quantized.
                    AddQDQPairToWeight = True/False :
                        Default is False which quantizes floating-point weight and feeds it to solely inserted
                        DeQuantizeLinear node. If True, it remains floating-point weight and inserts both
                        QuantizeLinear/DeQuantizeLinear nodes to weight.
                    OpTypesToExcludeOutputQuantization = list of op type :
                        Default is []. If any op type is specified, it won't quantize the output of ops with this
                        specific op types.
                    DedicatedQDQPair = True/False :
                        Default is False. When inserting QDQ pair, multiple nodes can share a single QDQ pair as their
                        inputs. If True, it will create identical and dedicated QDQ pair for each node.
                    QDQOpTypePerChannelSupportToAxis = dictionary :
                        Default is {}. Set channel axis for specific op type, for example: {'MatMul': 1}, and it's
                        effective only when per channel quantization is supported and per_channel is True. If specific
                        op type supports per channel quantization but not explicitly specified with channel axis,
                        default channel axis will be used.
                    CalibTensorRangeSymmetric = True/False :
                        Default is False. If enabled, the final range of tensor during calibration will be explicitly
                        set to symmetric to central point "0".
                    CalibMovingAverage = True/False :
                        Default is False. If enabled, the moving average of the minimum and maximum values will be
                        computed when the calibration method selected is MinMax.
                    CalibMovingAverageConstant = float :
                        Default is 0.01. Constant smoothing factor to use when computing the moving average of the
                        minimum and maximum values. Effective only when the calibration method selected is MinMax and
                        when CalibMovingAverage is set to True.
                    QuantizeBias = True/False :
                        Default is True which quantizes floating-point biases and it solely inserts
                        a DeQuantizeLinear node. If False, it remains floating-point bias and does not insert
                        any quantization nodes associated with biases.
                        This extra option is only effective when quant_format is QuantFormat.QDQ.
                    SmoothQuant = True/False :
                        Default is False. If enabled, SmoothQuant algorithm will be applied before quantization to do
                        fake input channel quantization.
                    SmoothQuantAlpha = float :
                        Default is 0.5. It only works if SmoothQuant is True. It controls the difficulty of weight
                        and activation quantization. A larger alpha value could be used on models with more significant
                        activation outliers to migrate more quantization difficulty to weights.
                    SmoothQuantFolding = True/False :
                        Default is True. It only works if SmoothQuant is True. If enabled, inserted Mul ops during
                        SmoothQuant will be folded into the previous op if the previous op is foldable.
                    UseQDQContribOps = True/False :
                        Default is False. If enabled, the inserted QuantizeLinear and DequantizeLinear ops will have the
                        `com.microsoft` domain, which forces use of ONNX Runtime's QuantizeLinear and DequantizeLinear
                        contrib op implementations. The contrib op implementations may support features not standardized
                        into the ONNX specification (e.g., 16-bit quantization types).
                    MinimumRealRange = float|None :
                        Default is None. If set to a floating-point value, the calculation of the quantization parameters
                        (i.e., scale and zero point) will enforce a minimum range between rmin and rmax. If (rmax-rmin)
                        is less than the specified minimum range, rmax will be set to rmin + MinimumRealRange. This is
                        necessary for EPs like QNN that require a minimum floating-point range when determining
                        quantization parameters.
                    TensorQuantOverrides = dictionary :
                        Default is {}. Set tensor quantization overrides. The key is a tensor name and the value is a
                        list of dictionaries. For per-tensor quantization, the list contains a single dictionary. For
                        per-channel quantization, the list contains a dictionary for each channel in the tensor.
                        Each dictionary contains optional overrides with the following keys and values.
                            'quant_type' = QuantType : The tensor's quantization data type.
                            'scale' =  Float         : The scale value to use. Must also specify `zero_point` if set.
                            'zero_point' = Int       : The zero-point value to use. Must also specify `scale` is set.
                            'symmetric' = Bool       : If the tensor should use symmetric quantization. Invalid if also
                                                       set `scale` or `zero_point`.
                            'reduce_range' = Bool    : If the quantization range should be reduced. Invalid if also
                                                       set `scale` or `zero_point`.
                            'rmax' = Float           : Override the maximum real tensor value in calibration data.
                                                       Invalid if also set `scale` or `zero_point`.
                            'rmin' = Float           : Override the minimum real tensor value in calibration data.
                                                       Invalid if also set `scale` or `zero_point`.
                    QDQKeepRemovableActivations = True/False:
                        Default is False. If true, "removable" activations (e.g., Clip or Relu) will not be removed, and
                        will be explicitly represented in the QDQ model. If false, these activations are automatically
                        removed if activations are asymmetrically quantized. Keeping these activations is necessary if
                        optimizations or EP transformations will later remove QuantizeLinear/DequantizeLinear
                        operators from the model.
                    QDQDisableWeightAdjustForInt32Bias = True/False:
                        Default is False. If true, QDQ quantizer will not adjust the weight's scale when the bias
                        has a scale (input_scale * weight_scale) that is too small.
            execution_provider : A enum indicates the Execution Provider such as: CPU, TRT, NNAPI, SNE, etc.
        Raises:
            ValueError: Raise ValueError if execution provider is unknown
        """

        super().__init__(
            activation_type=activation_type,
            weight_type=weight_type,
            op_types_to_quantize=op_types_to_quantize,
            nodes_to_quantize=nodes_to_quantize,
            nodes_to_exclude=nodes_to_exclude,
            per_channel=per_channel,
            reduce_range=reduce_range,
            use_external_data_format=use_external_data_format,
        )
        self.calibration_data_reader = calibration_data_reader
        self.calibrate_method = calibrate_method
        self.quant_format = quant_format
        self.calibration_providers = calibration_providers
        self.extra_options = extra_options or {}


def get_qdq_config(
    model_input: str | Path | onnx.ModelProto,
    calibration_data_reader: CalibrationDataReader,
    calibrate_method=CalibrationMethod.MinMax,
    calibrate_args: dict[str, Any] | None = None,
    activation_type=QuantType.QUInt8,
    weight_type=QuantType.QInt8,
    activation_symmetric: bool = False,
    weight_symmetric: bool | None = None,
    per_channel: bool = False,
    reduce_range: bool = False,
    keep_removable_activations: bool = False,
    min_real_range: float | None = None,
    tensor_quant_overrides: dict[str, list[dict[str, Any]]] | None = None,
    calibration_providers: list[str] | None = None,
    op_types_to_quantize: list[str] | None = None,
    nodes_to_exclude: list[str] | Callable[[onnx.ModelProto, onnx.NodeProto], bool] | None = None,
    extra_options: dict | None = None,
) -> StaticQuantConfig:
    """
    Returns a configuration suitable that quantizes the entire model to integer precision.

    Params:
        model_input: Path to the input model file or ModelProto.
        calibration_data_reader: Calibration data reader.
        calibrate_methode: The calibration method. Defaults to MinMax.
        activation_type: The default activation quantization type. Defaults to QUInt8.
        weight_type: The default weight quantization type. Defaults to QInt8.
        activation_symmetric: True if activations should be quantized symmetrically (i.e, rmax == -rmin) by default.
            Defaults to false. For int8 and int16, this results in zero-point values of 0. For uint8 and uint16,
            the zero-point values are 127 and 32,767, respectively.
        weight_symmetric: True if weights should be quantized symmetrically (i.e., rmax == -rmin) by default.
            Defaults to None. If set to None, weight_symmetric is assumed true if a weight's quant type is a signed int.
        per_channel: Global option that determines if a fixed set of operator types should be quantized per-channel.
            Defaults to false. Alternatively, use the tensor-level `tensor_quant_overrides` to select individual operators
            and their quantization axes.
        reduce_range: quantize weights with 1 less bit of precision (e.g., 7 bits for QInt8). Defaults to false.
            May improve the accuracy for some models running on non-VNNI machine, especially for per-channel mode.
        keep_removable_activations: Defaults to false. If true, "removable" activations (e.g., Clip or Relu) will not
                        be removed, and will be explicitly represented in the QDQ model. If false, these activations
                        are automatically removed if activations are asymmetrically quantized. Keeping these activations
                        is necessary if optimizations or EP transformations will later remove
                        QuantizeLinear/DequantizeLinear operators from the model.
        min_real_range: Default is None. If set to a floating-point value, the calculation of the quantization parameters
            (i.e., scale and zero point) will enforce a minimum range between rmin and rmax. If (rmax - rmin)
            is less than the specified minimum range, rmax will be set to rmin + min_real_range.
        tensor_quant_overrides: tensor-level quantization overrides. Defaults to None.
            The key is a tensor name and the value is a list of dictionaries. For per-tensor quantization, the list
            contains a single dictionary. For per-channel quantization, the list contains either a dictionary for
            each channel in the tensor or a single dictionary that is assumed to apply to all channels. An 'axis'
            key must be present in the first dictionary for per-channel quantization.

            Each dictionary contains optional overrides with the following keys and values.
                'quant_type' = QuantType : The tensor's quantization data type.
                'axis' = Int             : The per-channel axis. Must be present for per-channel weights.
                'scale' =  Float         : The scale value to use. Must also specify `zero_point` if set.
                'zero_point' = Int       : The zero-point value to use. Must also specify `scale` is set.
                'symmetric' = Bool       : If the tensor should use symmetric quantization. Invalid if also
                                            set `scale` or `zero_point`.
                'reduce_range' = Bool    : If the quantization range should be reduced. Invalid if also
                                            set `scale` or `zero_point`. Only valid for initializers.
                'rmax' = Float           : Override the maximum real tensor value in calibration data.
                                            Invalid if also set `scale` or `zero_point`.
                'rmin' = Float           : Override the minimum real tensor value in calibration data.
                                            Invalid if also set `scale` or `zero_point`.
                'convert' = Dict         : A nested dictionary with the same keys for an activation
                                           tensor that should be converted to another quantization type.
                'convert["recv_nodes"] = Set : Set of node names that consume the converted activation,
                                               other nodes get the original type. If not specified,
                                               assume all consumer nodes get the converted type.
        calibration_providers: Execution providers to run the session during calibration. Default is None which uses
            [ "CPUExecutionProvider" ].
        op_types_to_quantize: List of operator types to quantize. If None, all operators other than Cast, DequantizeLinear,
            and QuantizeLinear are quantized.
        nodes_to_exclude: List of nodes names to exclude from quantization. Alternatively, can provide a function that
            accepts an onnx.ModelProto and onnx.NodeProto as arguments and returns true if the give onnx.NodeProto
            should be excluded from quantization.
        extra_options: Additional options specified as string key/value pairs. Refer to the documentation for
            `quantize_static` for valid keys and values.

    Returns:
        A StaticQuantConfig object
    """
    q16_types = {QuantType.QInt16, QuantType.QUInt16}
    q4_types = {QuantType.QInt4, QuantType.QUInt4}
    op_types_to_exclude = {"Cast", "DequantizeLinear", "QuantizeLinear"}

    model = (
        model_input
        if isinstance(model_input, onnx.ModelProto)
        else onnx.load_model(model_input, load_external_data=False)
    )

    op_types = set()
    model_has_external_data = False
    overrides_helper = TensorQuantOverridesHelper(
        copy.deepcopy(tensor_quant_overrides) if tensor_quant_overrides else {}
    )

    # check if the model has external data.
    for initializer in model.graph.initializer:
        if onnx.external_data_helper.uses_external_data(initializer):
            model_has_external_data = True

    op_types_to_quantize_set = set(op_types_to_quantize) if op_types_to_quantize else None
    nodes_to_exclude_set = set(nodes_to_exclude) if isinstance(nodes_to_exclude, list) else set()

    # Iterate through nodes to get all operator types in the model and
    # call user's function to filter out nodes from quantization.
    for node in model.graph.node:
        if op_types_to_quantize_set and node.op_type not in op_types_to_quantize_set:
            continue
        if node.name in nodes_to_exclude_set:
            continue
        if callable(nodes_to_exclude) and nodes_to_exclude(model, node):
            nodes_to_exclude_set.add(node.name)
        else:
            op_types.add(node.op_type)

    final_extra_options = {
        "MinimumRealRange": min_real_range,
        "QDQKeepRemovableActivations": keep_removable_activations,
        "ActivationSymmetric": activation_symmetric,
        "WeightSymmetric": weight_symmetric,
        "ForceQuantizeNoInputCheck": True,
        "TensorQuantOverrides": overrides_helper.get_dict(),
    }

    # Pass along known calibration options
    if calibrate_args:
        calib_extra_options_keys = [
            ("symmetric", "CalibTensorRangeSymmetric"),
            ("moving_average", "CalibMovingAverage"),
            ("averaging_constant", "CalibMovingAverageConstant"),
            ("max_intermediate_outputs", "CalibMaxIntermediateOutputs"),
            ("percentile", "CalibPercentile"),
        ]
        calib_extra_options = {
            key: calibrate_args.get(name) for (name, key) in calib_extra_options_keys if name in calibrate_args
        }
        final_extra_options.update(calib_extra_options)

    # ONNX opset < 21 does not support 16-bit quantization, so must use 'com.microsoft' domain
    # on Q/DQ operators if using 16-bit or 4-bit quantization.
    onnx_opset = next(x for x in model.opset_import if x.domain == "" or x.domain == "ai.onnx")
    if onnx_opset.version < 21:
        opset21_types = q16_types.union(q4_types)
        overrides_have_opset21_types = any(t in opset21_types for t in overrides_helper.get_quant_types())
        if activation_type in opset21_types or weight_type in opset21_types or overrides_have_opset21_types:
            final_extra_options["UseQDQContribOps"] = True

    # Allow user's extra_options to override our final_extra_options.
    if extra_options:
        final_extra_options.update(extra_options)

    return StaticQuantConfig(
        calibration_data_reader,
        calibrate_method=calibrate_method,
        quant_format=QuantFormat.QDQ,
        activation_type=activation_type,
        weight_type=weight_type,
        op_types_to_quantize=(
            op_types_to_quantize if op_types_to_quantize else list(op_types.difference(op_types_to_exclude))
        ),
        nodes_to_exclude=list(nodes_to_exclude_set),
        per_channel=per_channel,
        reduce_range=reduce_range,
        use_external_data_format=(model_has_external_data or model.ByteSize() >= MODEL_SIZE_THRESHOLD),
        calibration_providers=calibration_providers,
        extra_options=final_extra_options,
    )


class DynamicQuantConfig(QuantConfig):
    def __init__(
        self,
        weight_type=QuantType.QInt8,
        op_types_to_quantize=None,
        nodes_to_quantize=None,
        nodes_to_exclude=None,
        per_channel=False,
        reduce_range=False,
        use_external_data_format=False,
        extra_options=None,
    ):
        """
        This is a class for dynamic Quant Configuration

        Args:
            extra_options: key value pair dictionary for various options in different case. Current used:
                extra.Sigmoid.nnapi = True/False  (Default is False)
                ActivationSymmetric = True/False: symmetrize calibration data for activations (default is False).
                WeightSymmetric = True/False: symmetrize calibration data for weights (default is True).
                EnableSubgraph = True/False :
                    Default is False. If enabled, subgraph will be quantized. Dynamic mode currently is supported. Will
                    support more in the future.
                ForceQuantizeNoInputCheck = True/False :
                    By default, some latent operators like maxpool, transpose, do not quantize if their input is not
                    quantized already. Setting to True to force such operator always quantize input and so generate
                    quantized output. Also the True behavior could be disabled per node using the nodes_to_exclude.
                MatMulConstBOnly = True/False:
                    Default is True for dynamic mode. If enabled, only MatMul with const B will be quantized.
            execution_provider : A enum indicates the Execution Provider such as: CPU, TRT, NNAPI, SNE, etc.

        Raises:
            ValueError: Raise ValueError if execution provider is unknown
        """
        super().__init__(
            op_types_to_quantize=op_types_to_quantize,
            per_channel=per_channel,
            reduce_range=reduce_range,
            weight_type=weight_type,
            nodes_to_quantize=nodes_to_quantize,
            nodes_to_exclude=nodes_to_exclude,
            use_external_data_format=use_external_data_format,
        )
        self.extra_options = extra_options or {}


def check_static_quant_arguments(quant_format: QuantFormat, activation_type: QuantType, weight_type: QuantType):
    if activation_type == QuantType.QInt8 and weight_type == QuantType.QUInt8:
        raise ValueError(
            "ONNXRuntime quantization doesn't support data format:"
            "activation_type=QuantType.QInt8, weight_type=QuantType.QUInt8"
        )
    if activation_type != QuantType.QFLOAT8E4M3FN and weight_type == QuantType.QFLOAT8E4M3FN:
        raise ValueError(
            f"ONNXRuntime quantization doesn't support data format: activation_type={activation_type} "
            "!=QuantType.QFLOAT8E4M3FN, weight_type=QuantType.QFLOAT8E4M3FN."
        )

    if activation_type == QuantType.QFLOAT8E4M3FN and weight_type != QuantType.QFLOAT8E4M3FN:
        raise ValueError(
            "ONNXRuntime quantization doesn't support data format: activation_type=QuantType.QFLOAT8E4M3FN, "
            f"weight_type={weight_type}!=QuantType.QFLOAT8E4M3FN"
        )

    q16_types = [QuantType.QInt16, QuantType.QUInt16]

    if (activation_type in q16_types or weight_type in q16_types) and quant_format != QuantFormat.QDQ:
        raise ValueError("Only QuantFormat.QDQ supports 16-bit quantization types.")

    if activation_type == QuantType.QInt8 and weight_type == QuantType.QInt8 and quant_format != QuantFormat.QDQ:
        logging.warning(
            "Please use QuantFormat.QDQ for activation type QInt8 and weight type QInt8. "
            "Or it will lead to bad performance on x64."
        )


def quantize_static(
    model_input: str | Path | onnx.ModelProto,
    model_output: str | Path,
    calibration_data_reader: CalibrationDataReader,
    quant_format=QuantFormat.QDQ,
    op_types_to_quantize=None,
    per_channel=False,
    reduce_range=False,
    activation_type=QuantType.QInt8,
    weight_type=QuantType.QInt8,
    nodes_to_quantize=None,
    nodes_to_exclude=None,
    use_external_data_format=False,
    calibrate_method=CalibrationMethod.MinMax,
    calibration_providers=None,
    extra_options=None,
):
    """
    Given an onnx model and calibration data reader, create a quantized onnx model and save it into a file
    It is recommended to use QuantFormat.QDQ format from 1.11 with activation_type = QuantType.QInt8 and weight_type
    = QuantType.QInt8. If model is targeted to GPU/TRT, symmetric activation and weight are required. If model is
    targeted to CPU, asymmetric activation and symmetric weight are recommended for balance of performance and
    accuracy.

    Args:

        model_input: file path of model or ModelProto to quantize
        model_output: file path of quantized model
        calibration_data_reader: a calibration data reader. It
            enumerates calibration data and generates inputs for the
            original model.
        quant_format: QuantFormat{QOperator, QDQ}.
            QOperator format quantizes the model with quantized operators directly.
            QDQ format quantize the model by inserting QuantizeLinear/DeQuantizeLinear on the tensor.
        activation_type:
            quantization data type of activation. Please refer to
            https://onnxruntime.ai/docs/performance/quantization.html for more details on data type selection
        calibrate_method:
            Current calibration methods supported are MinMax and Entropy.
                Please use CalibrationMethod.MinMax or CalibrationMethod.Entropy as options.
        op_types_to_quantize:
                specify the types of operators to quantize, like ['Conv'] to quantize Conv only.
                It quantizes all supported operators by default.
        per_channel: quantize weights per channel
        reduce_range:
            quantize weights with 7-bits. It may improve the accuracy for some models running on non-VNNI machine,
            especially for per-channel mode
        weight_type:
            quantization data type of weight. Please refer to
            https://onnxruntime.ai/docs/performance/quantization.html for more details on data type selection
        nodes_to_quantize:
            List of nodes names to quantize. When this list is not None only the nodes in this list
            are quantized.
            example:
            [
                'Conv__224',
                'Conv__252'
            ]
        nodes_to_exclude:
            List of nodes names to exclude. The nodes in this list will be excluded from quantization
            when it is not None.
        use_external_data_format: option used for large size (>2GB) model. Set to False by default.
        calibration_providers: Execution providers to run the session during calibration. Default is None which uses
            [ "CPUExecutionProvider" ]
        extra_options:
            key value pair dictionary for various options in different case. Current used:
                extra.Sigmoid.nnapi = True/False  (Default is False)
                ActivationSymmetric = True/False: symmetrize calibration data for activations (default is False).
                WeightSymmetric = True/False: symmetrize calibration data for weights (default is True).
                EnableSubgraph = True/False : Default is False. If enabled, subgraph will be quantized.
                                              Dyanmic mode currently is supported. Will support more in the future.
                ForceQuantizeNoInputCheck = True/False :
                    By default, some latent operators like maxpool, transpose, do not quantize if their input is not
                    quantized already. Setting to True to force such operator always quantize input and so generate
                    quantized output. Also, the True behavior could be disabled per node using the nodes_to_exclude.
                MatMulConstBOnly = True/False:
                    Default is False for static mode. If enabled, only MatMul with const B will be quantized.
                AddQDQPairToWeight = True/False :
                    Default is False which quantizes floating-point weight and feeds it to solely inserted
                    DeQuantizeLinear node. If True, it remains floating-point weight and inserts both
                    QuantizeLinear/DeQuantizeLinear nodes to weight.
                OpTypesToExcludeOutputQuantization = list of op type :
                    Default is []. If any op type is specified, it won't quantize the output of ops with this
                    specific op types.
                DedicatedQDQPair = True/False :
                    Default is False. When inserting QDQ pair, multiple nodes can share a single QDQ pair as their
                    inputs. If True, it will create identical and dedicated QDQ pair for each node.
                QDQOpTypePerChannelSupportToAxis = dictionary :
                    Default is {}. Set channel axis for specific op type, for example: {'MatMul': 1}, and it's
                    effective only when per channel quantization is supported and per_channel is True. If specific
                    op type supports per channel quantization but not explicitly specified with channel axis,
                    default channel axis will be used.
                CalibTensorRangeSymmetric = True/False :
                    Default is False. If enabled, the final range of tensor during calibration will be explicitly
                    set to symmetric to central point "0".
                CalibStridedMinMax = Optional[int] :
                    Default is None. If set to an integer, during calculation of the min-max, only stride amount of
                    data will be used and then all results will be merged in the end.
                CalibMovingAverage = True/False :
                    Default is False. If enabled, the moving average of the minimum and maximum values will be
                    computed when the calibration method selected is MinMax.
                CalibMovingAverageConstant = float :
                    Default is 0.01. Constant smoothing factor to use when computing the moving average of the
                    minimum and maximum values. Effective only when the calibration method selected is MinMax and
                    when CalibMovingAverage is set to True.
                CalibMaxIntermediateOutputs = Optional[int] :
                    Default is None. If set to an integer, during calculation of the min-max range of the tensors
                    it will load at max value number of outputs before computing and merging the range. This will
                    produce the same result as all computing with None, but is more memory efficient.
                SmoothQuant = True/False :
                    Default is False. If enabled, SmoothQuant algorithm will be applied before quantization to do
                    fake input channel quantization.
                SmoothQuantAlpha = float :
                    Default is 0.5. It only works if SmoothQuant is True. It controls the difficulty of weight
                    and activation quantization. A larger alpha value could be used on models with more significant
                    activation outliers to migrate more quantization difficulty to weights.
                SmoothQuantFolding = True/False :
                    Default is True. It only works if SmoothQuant is True. If enabled, inserted Mul ops during
                    SmoothQuant will be folded into the previous op if the previous op is foldable.
                UseQDQContribOps = True/False :
                    Default is False. If enabled, the inserted QuantizeLinear and DequantizeLinear ops will have the
                    `com.microsoft` domain, which forces use of ONNX Runtime's QuantizeLinear and DequantizeLinear
                    contrib op implementations. The contrib op implementations may support features not standardized
                    into the ONNX specification (e.g., 16-bit quantization types).
                MinimumRealRange = float|None :
                    Default is None. If set to a floating-point value, the calculation of the quantization parameters
                    (i.e., scale and zero point) will enforce a minimum range between rmin and rmax. If (rmax - rmin)
                    is less than the specified minimum range, rmax will be set to rmin + MinimumRealRange. This is
                    necessary for EPs like QNN that require a minimum floating-point range when determining
                    quantization parameters.
                TensorQuantOverrides = dictionary :
                    Default is {}. Set tensor quantization overrides. The key is a tensor name and the value is a
                    list of dictionaries. For per-tensor quantization, the list contains a single dictionary. For
                    per-channel quantization, the list contains a dictionary for each channel in the tensor.
                    Each dictionary contains optional overrides with the following keys and values.
                        'quant_type' = QuantType : The tensor's quantization data type.
                        'scale' =  Float         : The scale value to use. Must also specify `zero_point` if set.
                        'zero_point' = Int       : The zero-point value to use. Must also specify `scale` is set.
                        'symmetric' = Bool       : If the tensor should use symmetric quantization. Invalid if also
                                                   set `scale` or `zero_point`.
                        'reduce_range' = Bool    : If the quantization range should be reduced. Invalid if also
                                                   set `scale` or `zero_point`.
                        'rmax' = Float           : Override the maximum real tensor value in calibration data.
                                                   Invalid if also set `scale` or `zero_point`.
                        'rmin' = Float           : Override the minimum real tensor value in calibration data.
                                                   Invalid if also set `scale` or `zero_point`.
                QDQKeepRemovableActivations = True/False:
                    Default is False. If true, "removable" activations (e.g., Clip or Relu) will not be removed, and
                    will be explicitly represented in the QDQ model. If false, these activations are automatically
                    removed if activations are asymmetrically quantized. Keeping these activations is necessary if
                    optimizations or EP transformations will later remove QuantizeLinear/DequantizeLinear
                    operators from the model.
                QDQDisableWeightAdjustForInt32Bias = True/False:
                    Default is False. If true, QDQ quantizer will not adjust the weight's scale when the bias
                    has a scale (input_scale * weight_scale) that is too small.
    """
    if activation_type == QuantType.QFLOAT8E4M3FN or weight_type == QuantType.QFLOAT8E4M3FN:
        if calibrate_method != CalibrationMethod.Distribution:
            raise ValueError("Only Distribution calibration method is supported for float quantization.")

    extra_options = extra_options or {}
    nodes_to_exclude = nodes_to_exclude or []
    nodes_to_quantize = nodes_to_quantize or []
    op_types_to_quantize = op_types_to_quantize or []
    mode = QuantizationMode.QLinearOps

    if not op_types_to_quantize or len(op_types_to_quantize) == 0:
        q_linear_ops = list(QLinearOpsRegistry.keys())
        qdq_ops = list(QDQRegistry.keys())
        op_types_to_quantize = list(set(q_linear_ops + qdq_ops))

    model = (
        save_and_reload_model_with_shape_infer(model_input)
        if isinstance(model_input, onnx.ModelProto)
        else load_model_with_shape_infer(Path(model_input))
    )

    pre_processed: bool = model_has_pre_process_metadata(model)
    if not pre_processed:
        logging.warning(
            "Please consider to run pre-processing before quantization. Refer to example: "
            "https://github.com/microsoft/onnxruntime-inference-examples/blob/main/quantization/image_classification"
            "/cpu/ReadMe.md "
        )

    calib_extra_options_keys = [
        ("CalibTensorRangeSymmetric", "symmetric"),
        ("CalibMovingAverage", "moving_average"),
        ("CalibMovingAverageConstant", "averaging_constant"),
        ("CalibMaxIntermediateOutputs", "max_intermediate_outputs"),
        ("CalibPercentile", "percentile"),
    ]
    calib_extra_options = {
        key: extra_options.get(name) for (name, key) in calib_extra_options_keys if name in extra_options
    }

    if extra_options.get("SmoothQuant", False):
        import importlib  # noqa: PLC0415

        try:
            importlib.import_module("neural_compressor.adaptor.ox_utils.smooth_quant")
        except Exception as e:
            logging.error(f"{e}.")
            raise RuntimeError("neural-compressor is not correctly installed. Please check your environment.") from e

        from neural_compressor.adaptor.ox_utils.smooth_quant import ORTSmoothQuant  # noqa: PLC0415

        def inc_dataloader():
            data_reader = copy.deepcopy(calibration_data_reader)
            for data in data_reader:
                yield data, None

        orig_nodes = [i.name for i in model.graph.node]
        dataloader = inc_dataloader()
        sq = ORTSmoothQuant(model_input, dataloader, reduce_range)
        del dataloader
        model = sq.transform(extra_options.get("SmoothQuantAlpha", 0.5), extra_options.get("SmoothQuantFolding", True))
        sq_path = tempfile.TemporaryDirectory(prefix="ort.quant.")
        model_input = Path(sq_path.name).joinpath("sq_model.onnx").as_posix()
        model.save(model_input)
        nodes_to_exclude.extend([i.name for i in model.model.graph.node if i.name not in orig_nodes])
        model = load_model_with_shape_infer(Path(model_input))  # use smooth quant model for calibration

    updated_model = update_opset_version(model, weight_type)
    is_model_updated = updated_model is not model
    if is_model_updated:
        model = updated_model

    with tempfile.TemporaryDirectory(prefix="ort.quant.") as quant_tmp_dir:
        if is_model_updated:
            # Update model_input and avoid to use the original one
            model_input = copy.deepcopy(model)

        if isinstance(model_input, onnx.ModelProto):
            output_path = Path(quant_tmp_dir).joinpath("model_input.onnx").as_posix()
            onnx.save_model(
                model_input,
                output_path,
                save_as_external_data=True,
            )
            model_input = output_path

        calibrator = create_calibrator(
            Path(model_input),
            op_types_to_quantize,
            augmented_model_path=Path(quant_tmp_dir).joinpath("augmented_model.onnx").as_posix(),
            calibrate_method=calibrate_method,
            use_external_data_format=use_external_data_format,
            providers=calibration_providers,
            extra_options=calib_extra_options,
        )

        stride = extra_options.get("CalibStridedMinMax", None)
        if stride:
            total_data_size = len(calibration_data_reader)
            if total_data_size % stride != 0:
                raise ValueError(f"Total data size ({total_data_size}) is not divisible by stride size ({stride}).")

            for start in range(0, total_data_size, stride):
                end_index = start + stride
                calibration_data_reader.set_range(start_index=start, end_index=end_index)
                calibrator.collect_data(calibration_data_reader)
        else:
            calibrator.collect_data(calibration_data_reader)
        tensors_range = calibrator.compute_data()
        if not isinstance(tensors_range, TensorsData):
            raise TypeError(
                f"Unexpected type {type(tensors_range)} for tensors_range and calibrator={type(calibrator)}."
            )
        del calibrator

    check_static_quant_arguments(quant_format, activation_type, weight_type)

    if quant_format is QuantFormat.QOperator:
        quantizer = ONNXQuantizer(
            model,
            per_channel,
            reduce_range,
            mode,
            True,  # static
            weight_type,
            activation_type,
            tensors_range,
            nodes_to_quantize,
            nodes_to_exclude,
            op_types_to_quantize,
            extra_options,
        )
    else:
        quantizer = QDQQuantizer(
            model,
            per_channel,
            reduce_range,
            weight_type,
            activation_type,
            tensors_range,
            nodes_to_quantize,
            nodes_to_exclude,
            op_types_to_quantize,
            extra_options,
        )

    quantizer.quantize_model()
    quantizer.model.save_model_to_file(model_output, use_external_data_format)
    if not pre_processed:
        logging.warning(
            "Please consider pre-processing before quantization. See "
            "https://github.com/microsoft/onnxruntime-inference-examples/blob/main/quantization/image_classification"
            "/cpu/ReadMe.md "
        )

    if extra_options.get("SmoothQuant", False):
        sq_path.cleanup()


def quantize_dynamic(
    model_input: str | Path | onnx.ModelProto,
    model_output: str | Path,
    op_types_to_quantize=None,
    per_channel=False,
    reduce_range=False,
    weight_type=QuantType.QInt8,
    nodes_to_quantize=None,
    nodes_to_exclude=None,
    use_external_data_format=False,
    extra_options=None,
):
    """Given an onnx model, create a quantized onnx model and save it into a file

    Args:
        model_input: file path of model or ModelProto to quantize
        model_output: file path of quantized model
        op_types_to_quantize:
            specify the types of operators to quantize, like ['Conv'] to quantize Conv only.
            It quantizes all supported operators by default.
        per_channel: quantize weights per channel
        reduce_range:
            quantize weights with 7-bits. It may improve the accuracy for some models running on non-VNNI machine,
            especially for per-channel mode
        weight_type:
            quantization data type of weight. Please refer to
            https://onnxruntime.ai/docs/performance/quantization.html for more details on data type selection
        nodes_to_quantize:
            List of nodes names to quantize. When this list is not None only the nodes in this list
            are quantized.
            example:
            [
                'Conv__224',
                'Conv__252'
            ]
        nodes_to_exclude:
            List of nodes names to exclude. The nodes in this list will be excluded from quantization
            when it is not None.
        use_external_data_format: option used for large size (>2GB) model. Set to False by default.
        extra_options:
            key value pair dictionary for various options in different case. Current used:
                extra.Sigmoid.nnapi = True/False  (Default is False)
                ActivationSymmetric = True/False: symmetrize calibration data for activations (default is False).
                WeightSymmetric = True/False: symmetrize calibration data for weights (default is True).
                EnableSubgraph = True/False :
                    Default is False. If enabled, subgraph will be quantized. Dynamic mode currently is supported. Will
                    support more in the future.
                ForceQuantizeNoInputCheck = True/False :
                    By default, some latent operators like maxpool, transpose, do not quantize if their input is not
                    quantized already. Setting to True to force such operator always quantize input and so generate
                    quantized output. Also the True behavior could be disabled per node using the nodes_to_exclude.
                MatMulConstBOnly = True/False:
                    Default is True for dynamic mode. If enabled, only MatMul with const B will be quantized.
    """
    extra_options = extra_options or {}
    nodes_to_exclude = nodes_to_exclude or []
    nodes_to_quantize = nodes_to_quantize or []
    op_types_to_quantize = op_types_to_quantize or []

    mode = QuantizationMode.IntegerOps

    if not op_types_to_quantize or len(op_types_to_quantize) == 0:
        op_types_to_quantize = list(IntegerOpsRegistry.keys())

    model = (
        save_and_reload_model_with_shape_infer(model_input)
        if isinstance(model_input, onnx.ModelProto)
        else load_model_with_shape_infer(Path(model_input))
    )

    pre_processed: bool = model_has_pre_process_metadata(model)
    if not pre_processed:
        logging.warning(
            "Please consider to run pre-processing before quantization. Refer to example: "
            "https://github.com/microsoft/onnxruntime-inference-examples/blob/main/quantization/image_classification"
            "/cpu/ReadMe.md "
        )

    if "MatMulConstBOnly" not in extra_options:
        extra_options["MatMulConstBOnly"] = True

    model = update_opset_version(model, weight_type)

    quantizer = ONNXQuantizer(
        model,
        per_channel,
        reduce_range,
        mode,
        False,  # static
        weight_type,
        QuantType.QUInt8,  # dynamic activation only supports uint8
        None,
        nodes_to_quantize,
        nodes_to_exclude,
        op_types_to_quantize,
        extra_options,
    )

    quantizer.quantize_model()
    quantizer.model.save_model_to_file(model_output, use_external_data_format)


def quantize(
    model_input: str | Path | onnx.ModelProto,
    model_output: str | Path,
    quant_config: QuantConfig,
):
    """Quantize a model with QuantConfig.

    Args:
        model_input (str | Path | ModelProto): Path to the model or ModelProto to quantize.
        model_output (str | Path): Path to save the quantized model.
        quant_config (QuantConfig | WeightOnlyQuantConfig): Quantization Configuration.
    """
    if isinstance(quant_config, StaticQuantConfig):
        quantize_static(
            model_input,
            model_output,
            quant_config.calibration_data_reader,
            calibrate_method=quant_config.calibrate_method,
            quant_format=quant_config.quant_format,
            activation_type=quant_config.activation_type,
            weight_type=quant_config.weight_type,
            op_types_to_quantize=quant_config.op_types_to_quantize,
            nodes_to_quantize=quant_config.nodes_to_quantize,
            nodes_to_exclude=quant_config.nodes_to_exclude,
            per_channel=quant_config.per_channel,
            reduce_range=quant_config.reduce_range,
            use_external_data_format=quant_config.use_external_data_format,
            calibration_providers=quant_config.calibration_providers,
            extra_options=quant_config.extra_options,
        )

    elif isinstance(quant_config, DynamicQuantConfig):
        quantize_dynamic(
            model_input,
            model_output,
            weight_type=quant_config.weight_type,
            op_types_to_quantize=quant_config.op_types_to_quantize,
            nodes_to_quantize=quant_config.nodes_to_quantize,
            nodes_to_exclude=quant_config.nodes_to_exclude,
            per_channel=quant_config.per_channel,
            reduce_range=quant_config.reduce_range,
            use_external_data_format=quant_config.use_external_data_format,
            extra_options=quant_config.extra_options,
        )
    else:
<<<<<<< HEAD
        # training package doesn't has quantize_matmul_nbits, avoid global import
        from .matmul_4bits_quantizer import MatMul4BitsQuantizer, WeightOnlyQuantConfig

        if isinstance(quant_config, WeightOnlyQuantConfig):
            model = model_input if isinstance(model_input, onnx.ModelProto) else onnx.load(model_input)
            quant = MatMul4BitsQuantizer(model, bits=4, algo_config=quant_config)
=======
        # training package doesn't has quantize_matmul_4bits, avoid global import
        from .matmul_nbits_quantizer import MatMulNBitsQuantizer, WeightOnlyQuantConfig  # noqa: PLC0415

        if isinstance(quant_config, WeightOnlyQuantConfig):
            model = model_input if isinstance(model_input, onnx.ModelProto) else onnx.load(model_input)
            quant = MatMulNBitsQuantizer(model, algo_config=quant_config)
>>>>>>> 613d22da
            quant.process()
            quant.model.save_model_to_file(model_output, True)
        else:
            raise TypeError(
                "Invalid quantization config type, it must be either StaticQuantConfig, "
                "DynamicQuantConfig, or WeightOnlyQuantConfig."
            )<|MERGE_RESOLUTION|>--- conflicted
+++ resolved
@@ -938,21 +938,12 @@
             extra_options=quant_config.extra_options,
         )
     else:
-<<<<<<< HEAD
-        # training package doesn't has quantize_matmul_nbits, avoid global import
-        from .matmul_4bits_quantizer import MatMul4BitsQuantizer, WeightOnlyQuantConfig
-
-        if isinstance(quant_config, WeightOnlyQuantConfig):
-            model = model_input if isinstance(model_input, onnx.ModelProto) else onnx.load(model_input)
-            quant = MatMul4BitsQuantizer(model, bits=4, algo_config=quant_config)
-=======
         # training package doesn't has quantize_matmul_4bits, avoid global import
         from .matmul_nbits_quantizer import MatMulNBitsQuantizer, WeightOnlyQuantConfig  # noqa: PLC0415
 
         if isinstance(quant_config, WeightOnlyQuantConfig):
             model = model_input if isinstance(model_input, onnx.ModelProto) else onnx.load(model_input)
             quant = MatMulNBitsQuantizer(model, algo_config=quant_config)
->>>>>>> 613d22da
             quant.process()
             quant.model.save_model_to_file(model_output, True)
         else:
