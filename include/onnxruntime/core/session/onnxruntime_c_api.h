--- conflicted
+++ resolved
@@ -5350,470 +5350,6 @@
    */
   ORT_API2_STATUS(AllocatorGetStats, _In_ const OrtAllocator* ort_allocator, _Outptr_ OrtKeyValuePairs** out);
 
-<<<<<<< HEAD
-  /** \brief Get the OrtNode that produces the value represented by the given OrtValueInfo.
-   * Optionally returns the associated output index.
-   *
-   * \param[in] value_info The OrtValueInfo instance.
-   * \param[out] node Output parameter set to the OrtNode that produces the OrtValueInfo.
-   * \param[out] output_index Optional output parameter set to the OrtNode instance's output index
-   *                          that produces the value. Ignored if set to NULL.
-   * \snippet{doc} snippets.dox OrtStatus Return Value
-   * \since Version 1.23.
-   */
-  ORT_API2_STATUS(ValueInfo_GetValueProducer, _In_ const OrtValueInfo* value_info,
-                  _Outptr_ const OrtNode** producer_node, _Out_opt_ size_t* producer_output_index);
-
-  /** \brief Get the number of consumers of a value as a node input.
-   *
-   * A single OrtNode may use a single value for more than one input (e.g., Mul(x, x)), so the returned
-   * `num_consumers` may be larger than the number of unique OrtNode instances that consume the value.
-   *
-   * \param[in] value_info The OrtValueInfo instance.
-   * \param[out] num_consumers Output parameter set to the number of consumers of the value.
-   * \snippet{doc} snippets.dox OrtStatus Return Value
-   * \since Version 1.23.
-   */
-  ORT_API2_STATUS(ValueInfo_GetValueNumConsumers, _In_ const OrtValueInfo* value_info, _Out_ size_t* num_consumers);
-
-  /** \brief Returns information (OrtNode and input index) for all consumer nodes that use the value as an input.
-   *
-   * Caller provides 2 pre-allocated arrays that will be filled with the OrtNode and input index values.
-   * Use ValueInfo_GetValueNumConsumers() to get the number of consumers of the value.
-   *
-   * An OrtNode instance may appear multiple times if it uses the given value more than once.
-   * Example: For a node MulNode(x, x) that consumes the value 'x' twice, the following is returned:
-   *   - nodes: [MulNode, MulNode]
-   *   - input_indices: [0, 1]
-   *
-   * \param[in] value_info The OrtValueInfo instance.
-   * \param[out] nodes Pre-allocated array of size `max_num_consumers` that will be filled with OrtNode instances.
-   * \param[out] input_indices Pre-allocated array of `max_num_consumers` elements that will be filled
-   *                           with input indices. Index is set to -1 for an "implicit" input to a consumer node
-   *                           that contains a subgraph (e.g., If, Loop) with nodes that use the value internally.
-   * \param[in] max_num_consumers The maximum size of the `consumer_nodes` and `consumer_input_indices` arrays.
-   *                              Typical usage sets this to the value of ValueInfo_GetValueNumConsumers().
-   *
-   * \snippet{doc} snippets.dox OrtStatus Return Value
-   *
-   * \since Version 1.23.
-   */
-  ORT_API2_STATUS(ValueInfo_GetValueConsumers, _In_ const OrtValueInfo* value_info,
-                  _Out_writes_all_(max_num_consumers) const OrtNode** nodes,
-                  _Out_writes_all_(max_num_consumers) int64_t* input_indices,
-                  _In_ size_t max_num_consumers);
-
-  /** \brief Get the underlying initializer value, as an OrtValue, from the given OrtValueInfo.
-   *
-   * Sets the output parameter to NULL if the given OrtValueInfo does not represent an initializer.
-   * Does not return an error status in this case.
-   *
-   * Supports initializers defined in an outer scope (i.e., a parent graph).
-   *
-   * \param[in] value_info The OrtValueInfo instance.
-   * \param[out] initializer_value Output parameter set to the initializer's value or NULL.
-   *
-   * \snippet{doc} snippets.dox OrtStatus Return Value
-   * \since Version 1.23.
-   */
-  ORT_API2_STATUS(ValueInfo_GetInitializerValue, _In_ const OrtValueInfo* value_info,
-                  _Outptr_ const OrtValue** initializer_value);
-
-  /** \brief Returns a boolean indicating if the given value is a graph input.
-   *
-   * Returns true for both required graph inputs and optional graph inputs.
-   *
-   * The semantics of graph inputs and initializers changed in ONNX IR version 4:
-   *   - For ONNX IR version < 4, all initializers must have a matching graph input
-   *     (even though the graph input is not allowed to override the initializer).
-   *   - For ONNX IR version >=4, initializers are not required to have a matching graph input.
-   *     An initializer without a matching graph input is considered a constant initializer.
-   *     A graph input with a matching initializer is considered an optional input with the default value
-   *     coming from the initializer if the input is not specified.
-   *
-   * \param[in] value_info The OrtValueInfo instance representing the graph value.
-   * \return true if the value is a graph input.
-   *
-   * \since Version 1.23.
-   */
-  ORT_API_T(bool, ValueInfo_IsGraphInput, _In_ const OrtValueInfo* value_info);
-
-  /** \brief Returns a boolean indicating if the given value is a graph output.
-   *
-   * \param[in] value_info The OrtValueInfo instance representing the graph value.
-   * \return true if the value is a graph output.
-   *
-   * \since Version 1.23.
-   */
-  ORT_API_T(bool, ValueInfo_IsGraphOutput, _In_ const OrtValueInfo* value_info);
-
-  /** \brief Returns a boolean indicating if the given value is an initializer.
-   *
-   * Returns true for both constant and non-constant (i.e., overridable) initializers.
-   * Returns true for initializers defined in an outer scope (i.e., in a parent graph).
-   *
-   * The semantics of graph inputs and initializers changed in ONNX IR version 4:
-   *   - For ONNX IR version < 4, all initializers must have a matching graph input
-   *     (even though the graph input is not allowed to override the initializer).
-   *   - For ONNX IR version >=4, initializers are not required to have a matching graph input.
-   *     An initializer without a matching graph input is considered a constant initializer.
-   *     A graph input with a matching initializer is considered an optional input with the default value
-   *     coming from the initializer if the input is not specified.
-   *
-   * \param[in] value_info The OrtValueInfo instance representing the graph value.
-   * \return true if the value is an initializer.
-   *
-   * \since Version 1.23.
-   */
-  ORT_API_T(bool, ValueInfo_IsInitializer, _In_ const OrtValueInfo* value_info);
-
-  /** \brief Returns a boolean indicating if the given value is defined in an outer scope.
-   *
-   * Certain operator types (e.g., If and Loop) contain nested subgraphs. This function enables
-   * determining whether a value is defined in a parent node's graph.
-   *
-   * \param[in] value_info The OrtValueInfo instance representing the graph value.
-   * \return true if the value is defined in an outer scope.
-   *
-   * \since Version 1.23.
-   */
-  ORT_API_T(bool, ValueInfo_IsFromOuterScope, _In_ const OrtValueInfo* value_info);
-
-  /** \brief Returns the name of a OrtGraph instance.
-   *
-   * \param[in] graph The OrtGraph instance.
-   * \return The OrtGraph instance's name.
-   *
-   * \since Version 1.23.
-   */
-  ORT_API_T(const char*, Graph_Name, _In_ const OrtGraph* graph);
-
-  /** \brief Returns the ONNX IR version.
-   *
-   * \param[in] graph The OrtGraph instance.
-   * \return The ONNX IR version.
-   *
-   * \since Version 1.23.
-   */
-  ORT_API_T(int64_t, Graph_OnnxIRVersion, _In_ const OrtGraph* graph);
-
-  /** \brief Returns the number of inputs for the OrtGraph instance.
-   *
-   * Counts initializers that are also graph inputs.
-   *
-   * \param[in] graph The OrtGraph instance.
-   * \return The number of inputs.
-   *
-   * \since Version 1.23.
-   */
-  ORT_API_T(size_t, Graph_NumInputs, _In_ const OrtGraph* graph);
-
-  /** \brief Returns the number of outputs for the OrtGraph instance.
-   *
-   * \param[in] graph The OrtGraph instance.
-   * \return The number of outputs.
-   *
-   * \since Version 1.23.
-   */
-  ORT_API_T(size_t, Graph_NumOutputs, _In_ const OrtGraph* graph);
-
-  /** \brief Returns the number of initializers for the OrtGraph instance.
-   *
-   * Counts initializers that are also graph inputs.
-   *
-   * \param[in] graph The OrtGraph instance.
-   * \return The number of initializers.
-   *
-   * \since Version 1.23.
-   */
-  ORT_API_T(size_t, Graph_NumInitializers, _In_ const OrtGraph* graph);
-
-  /** \brief Returns the input OrtValueInfo instances for an OrtGraph.
-   *
-   * Includes initializers that are also graph inputs.
-   *
-   * Caller provides a pre-allocated array that will be filled with the inputs. Use Graph_NumInputs() to get the
-   * number of inputs.
-   *
-   * \param[in] graph The OrtGraph instance.
-   * \param[out] inputs Pre-allocated array of `max_num_inputs` elements that will be filled with OrtValueInfo*.
-   * \param[in] max_num_inputs The maximum size of the `inputs` array.
-   *                           Typical usage sets this to the value of Graph_NumInputs().
-   *
-   * \snippet{doc} snippets.dox OrtStatus Return Value
-   *
-   * \since Version 1.23.
-   */
-  ORT_API2_STATUS(Graph_GetInputs, _In_ const OrtGraph* graph,
-                  _Out_writes_all_(max_num_inputs) const OrtValueInfo** inputs, _In_ size_t max_num_inputs);
-
-  /** \brief Returns the output OrtValueInfo instances for an OrtGraph.
-   *
-   * Caller provides a pre-allocated array that will be filled with the outputs. Use Graph_NumOutputs() to get the
-   * number of outputs.
-   *
-   * \param[in] graph The OrtGraph instance.
-   * \param[out] inputs Pre-allocated array of `max_num_outputs` elements that will be filled with OrtValueInfo*.
-   * \param[in] max_num_outputs The maximum size of the `outputs` array.
-   *                            Typical usage sets this to the value of Graph_NumOutputs().
-   *
-   * \snippet{doc} snippets.dox OrtStatus Return Value
-   *
-   * \since Version 1.23.
-   */
-  ORT_API2_STATUS(Graph_GetOutputs, _In_ const OrtGraph* graph,
-                  _Out_writes_all_(max_num_outputs) const OrtValueInfo** outputs, _In_ size_t max_num_outputs);
-
-  /** \brief Returns the initializer OrtValueInfo instances for an OrtGraph.
-   *
-   * Includes initializers that are also graph inputs.
-   *
-   * Caller provides a pre-allocated array that will be filled with the OrtValueInfo instances.
-   * Use Graph_NumInitializers() to get the number of initializers.
-   *
-   * \param[in] graph The OrtGraph instance.
-   * \param[out] initializers Pre-allocated array of `max_num_initializers` elements that will be filled with
-   *                          OrtValueInfo*.
-   * \param[in] max_num_inputs The maximum size of the `initializers` array.
-   *                           Typical usage sets this to the value of Graph_NumInitializers().
-   *
-   * \snippet{doc} snippets.dox OrtStatus Return Value
-   *
-   * \since Version 1.23.
-   */
-  ORT_API2_STATUS(Graph_GetInitializers, _In_ const OrtGraph* graph,
-                  _Out_writes_all_(max_num_initializers) const OrtValueInfo** initializers,
-                  _In_ size_t max_num_initializers);
-
-  /** \brief Returns the number of nodes in the OrtGraph instance.
-   *
-   * \param[in] graph The OrtGraph instance.
-   * \return The number of nodes.
-   *
-   * \since Version 1.23.
-   */
-  ORT_API_T(size_t, Graph_NumNodes, _In_ const OrtGraph* graph);
-
-  /** \brief Returns an array of the OrtNode instances contained in the OrtGraph.
-   *
-   * Caller provides a pre-allocated array that will be filled with the nodes. Use OrtGraph_NumNodes() to get the
-   * number of nodes in the graph.
-   *
-   * The nodes are sorted using a default topological ordering.
-   *
-   * \param[in] graph The OrtGraph instance.
-   * \param[out] nodes Pre-allocated array of `max_num_nodes` elements that will be filled with OrtNode pointers.
-   * \param[in] max_num_nodes The maximum size of the nodes array.
-   *                          Typical usage sets this to the value of OrtGraph_NumNodes.
-   *
-   * \snippet{doc} snippets.dox OrtStatus Return Value
-   *
-   * \since Version 1.23.
-   */
-  ORT_API2_STATUS(Graph_GetNodes, const OrtGraph* graph, _Out_writes_all_(max_num_nodes) const OrtNode** nodes,
-                  _In_ size_t max_num_nodes);
-
-  /** \brief Get the parent node for the given graph, if any exists.
-   *
-   * Certain operator types (e.g., If and Loop) contain nested subgraphs. This function enables
-   * access to the parent node (e.g., the If and Loop node) from a nested subgraph.
-   *
-   * \param[in] graph The OrtGraph instance.
-   * \param[out] node Output parameter that is set to the graph's parent node.
-   *                  Set to NULL if a parent node does not exist (e.g., for a top-level graph).
-   *
-   * \snippet{doc} snippets.dox OrtStatus Return Value
-   *
-   * \since Version 1.23.
-   */
-  ORT_API2_STATUS(Graph_GetParentNode, _In_ const OrtGraph* graph, _Outptr_result_maybenull_ const OrtNode** node);
-
-  /** \brief Returns node's identifier, which is unique among all nodes in the model.
-   *
-   * \param[in] node The OrtNode instance.
-   * \return The node's identifier.
-   *
-   * \since Version 1.23.
-   */
-  ORT_API_T(size_t, Node_Id, _In_ const OrtNode* node);
-
-  /** \brief Returns the name of an OrtNode instance.
-   *
-   * \param[in] node The OrtNode instance.
-   * \return The node's name.
-   *
-   * \since Version 1.23.
-   */
-  ORT_API_T(const char*, Node_Name, _In_ const OrtNode* node);
-
-  /** \brief Returns the ONNX operator type (e.g., "Conv") of an OrtNode instance.
-   *
-   * \param[in] node The OrtNode instance.
-   * \return The node's operator type.
-   *
-   * \since Version 1.23.
-   */
-  ORT_API_T(const char*, Node_OperatorType, _In_ const OrtNode* node);
-
-  /** \brief Returns the domain for an OrtNode instance.
-   *
-   * \param[in] node The OrtNode instance.
-   * \return The node's domain.
-   *
-   * \since Version 1.23.
-   */
-  ORT_API_T(const char*, Node_Domain, _In_ const OrtNode* node);
-
-  /** \brief Get the opset version in which the node's operator type was first defined.
-   *
-   * \param[in] node The OrtNode instance.
-   * \param[out] since_version The opset version in which the node's operator type was first defined.
-   *
-   * \snippet{doc} snippets.dox OrtStatus Return Value
-   *
-   * \since Version 1.23.
-   */
-  ORT_API2_STATUS(Node_GetSinceVersion, _In_ const OrtNode* node, _Out_ int* since_version);
-
-  /** \brief Returns the number of inputs for an OrtNode instance.
-   *
-   * \param[in] node The OrtNode instance.
-   * \return The number of inputs.
-   *
-   * \since Version 1.23.
-   */
-  ORT_API_T(size_t, Node_NumInputs, _In_ const OrtNode* node);
-
-  /** \brief Returns the number of outputs for an OrtNode instance.
-   *
-   * \param[in] node The OrtNode instance.
-   * \return The number of outputs.
-   *
-   * \since Version 1.23.
-   */
-  ORT_API_T(size_t, Node_NumOutputs, _In_ const OrtNode* node);
-
-  /** \brief Returns the input OrtValueInfo instances for an OrtNode.
-   *
-   * Caller provides a pre-allocated array that will be filled with the inputs. Use Node_NumInputs() to get the
-   * number of inputs.
-   *
-   * \param[in] node The OrtNode instance.
-   * \param[out] inputs Pre-allocated array of `max_num_inputs` elements that will be filled with OrtValueInfo pointers.
-   *                    Any optional input that does not have a value is set to NULL in the `inputs` array.
-   * \param[in] max_num_inputs The maximum size of the `inputs` array.
-   *                           Typical usage sets this to the value of Node_NumInputs().
-   *
-   * \snippet{doc} snippets.dox OrtStatus Return Value
-   *
-   * \since Version 1.23.
-   */
-  ORT_API2_STATUS(Node_GetInputs, _In_ const OrtNode* node,
-                  _Out_writes_all_(max_num_inputs) const OrtValueInfo** inputs, _In_ size_t max_num_inputs);
-
-  /** \brief Returns the output OrtValueInfo instances for an OrtNode.
-   *
-   * Caller provides a pre-allocated array that will be filled with the outputs. Use Node_NumOutputs() to get the
-   * number of outputs.
-   *
-   * \param[in] node The OrtNode instance.
-   * \param[out] outputs Pre-allocated array of `max_num_outputs` elements that will be filled with OrtValueInfo*.
-   *                     Any optional output that does not have a value is set to NULL in the `outputs` array.
-   * \param[in] max_num_outputs The maximum size of the `outputs` array.
-   *                            Typical usage sets this to the value of Node_NumOutputs().
-   *
-   * \snippet{doc} snippets.dox OrtStatus Return Value
-   *
-   * \since Version 1.23.
-   */
-  ORT_API2_STATUS(Node_GetOutputs, _In_ const OrtNode* node,
-                  _Out_writes_all_(max_num_outputs) const OrtValueInfo** outputs, _In_ size_t max_num_outputs);
-
-  /** \brief Get the number of implicit inputs that are used within the given node's subgraphs.
-   *
-   * Certain operator types (e.g., If and Loop) contain nested subgraphs. The internal nodes within the nested subgraphs
-   * may use values from the outer scope. Those "outer scope" values are considered implicit inputs to the node that
-   * contains the subgraphs (e.g., the If or Loop node).
-   *
-   * \param[in] node The OrtNode instance.
-   * \param[out] num_implicit_inputs Output parameter set the to number of implicit inputs to the node.
-   *
-   * \snippet{doc} snippets.dox OrtStatus Return Value
-   *
-   * \since Version 1.23.
-   */
-  ORT_API2_STATUS(Node_GetNumImplicitInputs, _In_ const OrtNode* node, _Out_ size_t* num_implicit_inputs);
-
-  /** \brief Get the implicit inputs, as OrtValueInfo instances, that are used within the given node's subgraphs.
-   *
-   * Certain operator types (e.g., If and Loop) contain nested subgraphs. The internal nodes within the nested subgraphs
-   * may use values from the outer scope. Those "outer scope" values are considered implicit inputs to the node that
-   * contains the subgraphs (e.g., the If or Loop node).
-   *
-   * Caller provides a pre-allocated array that will be filled with the implicit inputs. Use Node_GetNumImplicitInputs()
-   * to get the number of implicit inputs.
-   *
-   * \param[in] node The OrtNode instance.
-   * \param[out] implicit_inputs Pre-allocated array of `max_num_implicit_inputs` elements that will be filled
-                                 with OrtValueInfo*.
-   * \param[in] max_num_implicit_inputs The maximum size of the `implicit_inputs` array.
-   *                                    Typical usage sets this to the value of Node_GetNumImplicitInputs().
-   *
-   * \snippet{doc} snippets.dox OrtStatus Return Value
-   *
-   * \since Version 1.23.
-   */
-  ORT_API2_STATUS(Node_GetImplicitInputs, _In_ const OrtNode* node,
-                  _Out_writes_all_(max_num_implicit_inputs) const OrtValueInfo** implicit_inputs,
-                  _In_ size_t max_num_implicit_inputs);
-
-  /** \brief Returns the number of subgraphs contained by a node.
-   *
-   * Certain operator types (e.g., If and Loop) contain nested subgraphs.
-   *
-   * \param[in] node The OrtNode instance.
-   * \param[out] num_subgraphs Output parameter set the to number of subgraphs contained by the node.
-   *
-   * \snippet{doc} snippets.dox OrtStatus Return Value
-   *
-   * \since Version 1.23.
-   */
-  ORT_API2_STATUS(Node_GetNumSubgraphs, _In_ const OrtNode* node, _Out_ size_t* num_subgraphs);
-
-  /** \brief Get the subgraphs, as OrtGraph instances, contained by the given node.
-   *
-   * Certain operator types (e.g., If and Loop) contain nested subgraphs.
-   *
-   * Caller provides a pre-allocated array that will be filled with the subgraphs. Use Node_GetNumSubgraphs() to get the
-   * number of subgraphs.
-   *
-   * \param[in] node The OrtNode instance.
-   * \param[out] subgraphs Pre-allocated array of `max_num_subgraphs` elements that will be filled with OrtGraph*.
-   * \param[in] max_num_subgraphs The maximum size of the `subgraphs` array.
-   *                              Typical usage sets this to the value of Node_GetNumSubgraphs().
-   *
-   * \snippet{doc} snippets.dox OrtStatus Return Value
-   *
-   * \since Version 1.23.
-   */
-  ORT_API2_STATUS(Node_GetSubgraphs, _In_ const OrtNode* node,
-                  _Out_writes_all_(max_num_subgraphs) const OrtGraph** subgraphs, _In_ size_t max_num_subgraphs);
-
-  /** \brief Get the node's parent OrtGraph instance.
-   *
-   * Can return NULL if the OrtNode was created without an owning graph.
-   *
-   * \param[in] node The OrtNode instance.
-   * \param[out] parent_graph Output parameter set to the node's parent OrtGraph. Can be set to NULL
-   *                          if the node is not currently contained by a graph.
-   *
-   * \snippet{doc} snippets.dox OrtStatus Return Value
-   *
-   * \since Version 1.23.
-   */
-  ORT_API2_STATUS(Node_GetParentGraph, _In_ const OrtNode* node,
-                  _Outptr_result_maybenull_ const OrtGraph** parent_graph);
-=======
   /** \brief Create an ::OrtMemoryInfo
    *
    * \param[in] name Arbitrary name.
@@ -5837,7 +5373,469 @@
                   _In_ uint32_t vendor_id, _In_ int16_t device_id, _In_ enum OrtDeviceMemoryType mem_type,
                   _In_ size_t alignment, enum OrtAllocatorType allocator_type,
                   _Outptr_ OrtMemoryInfo** out);
->>>>>>> a5494ed5
+
+  /** \brief Get the OrtNode that produces the value represented by the given OrtValueInfo.
+   * Optionally returns the associated output index.
+   *
+   * \param[in] value_info The OrtValueInfo instance.
+   * \param[out] node Output parameter set to the OrtNode that produces the OrtValueInfo.
+   * \param[out] output_index Optional output parameter set to the OrtNode instance's output index
+   *                          that produces the value. Ignored if set to NULL.
+   * \snippet{doc} snippets.dox OrtStatus Return Value
+   * \since Version 1.23.
+   */
+  ORT_API2_STATUS(ValueInfo_GetValueProducer, _In_ const OrtValueInfo* value_info,
+                  _Outptr_ const OrtNode** producer_node, _Out_opt_ size_t* producer_output_index);
+
+  /** \brief Get the number of consumers of a value as a node input.
+   *
+   * A single OrtNode may use a single value for more than one input (e.g., Mul(x, x)), so the returned
+   * `num_consumers` may be larger than the number of unique OrtNode instances that consume the value.
+   *
+   * \param[in] value_info The OrtValueInfo instance.
+   * \param[out] num_consumers Output parameter set to the number of consumers of the value.
+   * \snippet{doc} snippets.dox OrtStatus Return Value
+   * \since Version 1.23.
+   */
+  ORT_API2_STATUS(ValueInfo_GetValueNumConsumers, _In_ const OrtValueInfo* value_info, _Out_ size_t* num_consumers);
+
+  /** \brief Returns information (OrtNode and input index) for all consumer nodes that use the value as an input.
+   *
+   * Caller provides 2 pre-allocated arrays that will be filled with the OrtNode and input index values.
+   * Use ValueInfo_GetValueNumConsumers() to get the number of consumers of the value.
+   *
+   * An OrtNode instance may appear multiple times if it uses the given value more than once.
+   * Example: For a node MulNode(x, x) that consumes the value 'x' twice, the following is returned:
+   *   - nodes: [MulNode, MulNode]
+   *   - input_indices: [0, 1]
+   *
+   * \param[in] value_info The OrtValueInfo instance.
+   * \param[out] nodes Pre-allocated array of size `max_num_consumers` that will be filled with OrtNode instances.
+   * \param[out] input_indices Pre-allocated array of `max_num_consumers` elements that will be filled
+   *                           with input indices. Index is set to -1 for an "implicit" input to a consumer node
+   *                           that contains a subgraph (e.g., If, Loop) with nodes that use the value internally.
+   * \param[in] max_num_consumers The maximum size of the `consumer_nodes` and `consumer_input_indices` arrays.
+   *                              Typical usage sets this to the value of ValueInfo_GetValueNumConsumers().
+   *
+   * \snippet{doc} snippets.dox OrtStatus Return Value
+   *
+   * \since Version 1.23.
+   */
+  ORT_API2_STATUS(ValueInfo_GetValueConsumers, _In_ const OrtValueInfo* value_info,
+                  _Out_writes_all_(max_num_consumers) const OrtNode** nodes,
+                  _Out_writes_all_(max_num_consumers) int64_t* input_indices,
+                  _In_ size_t max_num_consumers);
+
+  /** \brief Get the underlying initializer value, as an OrtValue, from the given OrtValueInfo.
+   *
+   * Sets the output parameter to NULL if the given OrtValueInfo does not represent an initializer.
+   * Does not return an error status in this case.
+   *
+   * Supports initializers defined in an outer scope (i.e., a parent graph).
+   *
+   * \param[in] value_info The OrtValueInfo instance.
+   * \param[out] initializer_value Output parameter set to the initializer's value or NULL.
+   *
+   * \snippet{doc} snippets.dox OrtStatus Return Value
+   * \since Version 1.23.
+   */
+  ORT_API2_STATUS(ValueInfo_GetInitializerValue, _In_ const OrtValueInfo* value_info,
+                  _Outptr_ const OrtValue** initializer_value);
+
+  /** \brief Returns a boolean indicating if the given value is a graph input.
+   *
+   * Returns true for both required graph inputs and optional graph inputs.
+   *
+   * The semantics of graph inputs and initializers changed in ONNX IR version 4:
+   *   - For ONNX IR version < 4, all initializers must have a matching graph input
+   *     (even though the graph input is not allowed to override the initializer).
+   *   - For ONNX IR version >=4, initializers are not required to have a matching graph input.
+   *     An initializer without a matching graph input is considered a constant initializer.
+   *     A graph input with a matching initializer is considered an optional input with the default value
+   *     coming from the initializer if the input is not specified.
+   *
+   * \param[in] value_info The OrtValueInfo instance representing the graph value.
+   * \return true if the value is a graph input.
+   *
+   * \since Version 1.23.
+   */
+  ORT_API_T(bool, ValueInfo_IsGraphInput, _In_ const OrtValueInfo* value_info);
+
+  /** \brief Returns a boolean indicating if the given value is a graph output.
+   *
+   * \param[in] value_info The OrtValueInfo instance representing the graph value.
+   * \return true if the value is a graph output.
+   *
+   * \since Version 1.23.
+   */
+  ORT_API_T(bool, ValueInfo_IsGraphOutput, _In_ const OrtValueInfo* value_info);
+
+  /** \brief Returns a boolean indicating if the given value is an initializer.
+   *
+   * Returns true for both constant and non-constant (i.e., overridable) initializers.
+   * Returns true for initializers defined in an outer scope (i.e., in a parent graph).
+   *
+   * The semantics of graph inputs and initializers changed in ONNX IR version 4:
+   *   - For ONNX IR version < 4, all initializers must have a matching graph input
+   *     (even though the graph input is not allowed to override the initializer).
+   *   - For ONNX IR version >=4, initializers are not required to have a matching graph input.
+   *     An initializer without a matching graph input is considered a constant initializer.
+   *     A graph input with a matching initializer is considered an optional input with the default value
+   *     coming from the initializer if the input is not specified.
+   *
+   * \param[in] value_info The OrtValueInfo instance representing the graph value.
+   * \return true if the value is an initializer.
+   *
+   * \since Version 1.23.
+   */
+  ORT_API_T(bool, ValueInfo_IsInitializer, _In_ const OrtValueInfo* value_info);
+
+  /** \brief Returns a boolean indicating if the given value is defined in an outer scope.
+   *
+   * Certain operator types (e.g., If and Loop) contain nested subgraphs. This function enables
+   * determining whether a value is defined in a parent node's graph.
+   *
+   * \param[in] value_info The OrtValueInfo instance representing the graph value.
+   * \return true if the value is defined in an outer scope.
+   *
+   * \since Version 1.23.
+   */
+  ORT_API_T(bool, ValueInfo_IsFromOuterScope, _In_ const OrtValueInfo* value_info);
+
+  /** \brief Returns the name of a OrtGraph instance.
+   *
+   * \param[in] graph The OrtGraph instance.
+   * \return The OrtGraph instance's name.
+   *
+   * \since Version 1.23.
+   */
+  ORT_API_T(const char*, Graph_Name, _In_ const OrtGraph* graph);
+
+  /** \brief Returns the ONNX IR version.
+   *
+   * \param[in] graph The OrtGraph instance.
+   * \return The ONNX IR version.
+   *
+   * \since Version 1.23.
+   */
+  ORT_API_T(int64_t, Graph_OnnxIRVersion, _In_ const OrtGraph* graph);
+
+  /** \brief Returns the number of inputs for the OrtGraph instance.
+   *
+   * Counts initializers that are also graph inputs.
+   *
+   * \param[in] graph The OrtGraph instance.
+   * \return The number of inputs.
+   *
+   * \since Version 1.23.
+   */
+  ORT_API_T(size_t, Graph_NumInputs, _In_ const OrtGraph* graph);
+
+  /** \brief Returns the number of outputs for the OrtGraph instance.
+   *
+   * \param[in] graph The OrtGraph instance.
+   * \return The number of outputs.
+   *
+   * \since Version 1.23.
+   */
+  ORT_API_T(size_t, Graph_NumOutputs, _In_ const OrtGraph* graph);
+
+  /** \brief Returns the number of initializers for the OrtGraph instance.
+   *
+   * Counts initializers that are also graph inputs.
+   *
+   * \param[in] graph The OrtGraph instance.
+   * \return The number of initializers.
+   *
+   * \since Version 1.23.
+   */
+  ORT_API_T(size_t, Graph_NumInitializers, _In_ const OrtGraph* graph);
+
+  /** \brief Returns the input OrtValueInfo instances for an OrtGraph.
+   *
+   * Includes initializers that are also graph inputs.
+   *
+   * Caller provides a pre-allocated array that will be filled with the inputs. Use Graph_NumInputs() to get the
+   * number of inputs.
+   *
+   * \param[in] graph The OrtGraph instance.
+   * \param[out] inputs Pre-allocated array of `max_num_inputs` elements that will be filled with OrtValueInfo*.
+   * \param[in] max_num_inputs The maximum size of the `inputs` array.
+   *                           Typical usage sets this to the value of Graph_NumInputs().
+   *
+   * \snippet{doc} snippets.dox OrtStatus Return Value
+   *
+   * \since Version 1.23.
+   */
+  ORT_API2_STATUS(Graph_GetInputs, _In_ const OrtGraph* graph,
+                  _Out_writes_all_(max_num_inputs) const OrtValueInfo** inputs, _In_ size_t max_num_inputs);
+
+  /** \brief Returns the output OrtValueInfo instances for an OrtGraph.
+   *
+   * Caller provides a pre-allocated array that will be filled with the outputs. Use Graph_NumOutputs() to get the
+   * number of outputs.
+   *
+   * \param[in] graph The OrtGraph instance.
+   * \param[out] inputs Pre-allocated array of `max_num_outputs` elements that will be filled with OrtValueInfo*.
+   * \param[in] max_num_outputs The maximum size of the `outputs` array.
+   *                            Typical usage sets this to the value of Graph_NumOutputs().
+   *
+   * \snippet{doc} snippets.dox OrtStatus Return Value
+   *
+   * \since Version 1.23.
+   */
+  ORT_API2_STATUS(Graph_GetOutputs, _In_ const OrtGraph* graph,
+                  _Out_writes_all_(max_num_outputs) const OrtValueInfo** outputs, _In_ size_t max_num_outputs);
+
+  /** \brief Returns the initializer OrtValueInfo instances for an OrtGraph.
+   *
+   * Includes initializers that are also graph inputs.
+   *
+   * Caller provides a pre-allocated array that will be filled with the OrtValueInfo instances.
+   * Use Graph_NumInitializers() to get the number of initializers.
+   *
+   * \param[in] graph The OrtGraph instance.
+   * \param[out] initializers Pre-allocated array of `max_num_initializers` elements that will be filled with
+   *                          OrtValueInfo*.
+   * \param[in] max_num_inputs The maximum size of the `initializers` array.
+   *                           Typical usage sets this to the value of Graph_NumInitializers().
+   *
+   * \snippet{doc} snippets.dox OrtStatus Return Value
+   *
+   * \since Version 1.23.
+   */
+  ORT_API2_STATUS(Graph_GetInitializers, _In_ const OrtGraph* graph,
+                  _Out_writes_all_(max_num_initializers) const OrtValueInfo** initializers,
+                  _In_ size_t max_num_initializers);
+
+  /** \brief Returns the number of nodes in the OrtGraph instance.
+   *
+   * \param[in] graph The OrtGraph instance.
+   * \return The number of nodes.
+   *
+   * \since Version 1.23.
+   */
+  ORT_API_T(size_t, Graph_NumNodes, _In_ const OrtGraph* graph);
+
+  /** \brief Returns an array of the OrtNode instances contained in the OrtGraph.
+   *
+   * Caller provides a pre-allocated array that will be filled with the nodes. Use OrtGraph_NumNodes() to get the
+   * number of nodes in the graph.
+   *
+   * The nodes are sorted using a default topological ordering.
+   *
+   * \param[in] graph The OrtGraph instance.
+   * \param[out] nodes Pre-allocated array of `max_num_nodes` elements that will be filled with OrtNode pointers.
+   * \param[in] max_num_nodes The maximum size of the nodes array.
+   *                          Typical usage sets this to the value of OrtGraph_NumNodes.
+   *
+   * \snippet{doc} snippets.dox OrtStatus Return Value
+   *
+   * \since Version 1.23.
+   */
+  ORT_API2_STATUS(Graph_GetNodes, const OrtGraph* graph, _Out_writes_all_(max_num_nodes) const OrtNode** nodes,
+                  _In_ size_t max_num_nodes);
+
+  /** \brief Get the parent node for the given graph, if any exists.
+   *
+   * Certain operator types (e.g., If and Loop) contain nested subgraphs. This function enables
+   * access to the parent node (e.g., the If and Loop node) from a nested subgraph.
+   *
+   * \param[in] graph The OrtGraph instance.
+   * \param[out] node Output parameter that is set to the graph's parent node.
+   *                  Set to NULL if a parent node does not exist (e.g., for a top-level graph).
+   *
+   * \snippet{doc} snippets.dox OrtStatus Return Value
+   *
+   * \since Version 1.23.
+   */
+  ORT_API2_STATUS(Graph_GetParentNode, _In_ const OrtGraph* graph, _Outptr_result_maybenull_ const OrtNode** node);
+
+  /** \brief Returns node's identifier, which is unique among all nodes in the model.
+   *
+   * \param[in] node The OrtNode instance.
+   * \return The node's identifier.
+   *
+   * \since Version 1.23.
+   */
+  ORT_API_T(size_t, Node_Id, _In_ const OrtNode* node);
+
+  /** \brief Returns the name of an OrtNode instance.
+   *
+   * \param[in] node The OrtNode instance.
+   * \return The node's name.
+   *
+   * \since Version 1.23.
+   */
+  ORT_API_T(const char*, Node_Name, _In_ const OrtNode* node);
+
+  /** \brief Returns the ONNX operator type (e.g., "Conv") of an OrtNode instance.
+   *
+   * \param[in] node The OrtNode instance.
+   * \return The node's operator type.
+   *
+   * \since Version 1.23.
+   */
+  ORT_API_T(const char*, Node_OperatorType, _In_ const OrtNode* node);
+
+  /** \brief Returns the domain for an OrtNode instance.
+   *
+   * \param[in] node The OrtNode instance.
+   * \return The node's domain.
+   *
+   * \since Version 1.23.
+   */
+  ORT_API_T(const char*, Node_Domain, _In_ const OrtNode* node);
+
+  /** \brief Get the opset version in which the node's operator type was first defined.
+   *
+   * \param[in] node The OrtNode instance.
+   * \param[out] since_version The opset version in which the node's operator type was first defined.
+   *
+   * \snippet{doc} snippets.dox OrtStatus Return Value
+   *
+   * \since Version 1.23.
+   */
+  ORT_API2_STATUS(Node_GetSinceVersion, _In_ const OrtNode* node, _Out_ int* since_version);
+
+  /** \brief Returns the number of inputs for an OrtNode instance.
+   *
+   * \param[in] node The OrtNode instance.
+   * \return The number of inputs.
+   *
+   * \since Version 1.23.
+   */
+  ORT_API_T(size_t, Node_NumInputs, _In_ const OrtNode* node);
+
+  /** \brief Returns the number of outputs for an OrtNode instance.
+   *
+   * \param[in] node The OrtNode instance.
+   * \return The number of outputs.
+   *
+   * \since Version 1.23.
+   */
+  ORT_API_T(size_t, Node_NumOutputs, _In_ const OrtNode* node);
+
+  /** \brief Returns the input OrtValueInfo instances for an OrtNode.
+   *
+   * Caller provides a pre-allocated array that will be filled with the inputs. Use Node_NumInputs() to get the
+   * number of inputs.
+   *
+   * \param[in] node The OrtNode instance.
+   * \param[out] inputs Pre-allocated array of `max_num_inputs` elements that will be filled with OrtValueInfo pointers.
+   *                    Any optional input that does not have a value is set to NULL in the `inputs` array.
+   * \param[in] max_num_inputs The maximum size of the `inputs` array.
+   *                           Typical usage sets this to the value of Node_NumInputs().
+   *
+   * \snippet{doc} snippets.dox OrtStatus Return Value
+   *
+   * \since Version 1.23.
+   */
+  ORT_API2_STATUS(Node_GetInputs, _In_ const OrtNode* node,
+                  _Out_writes_all_(max_num_inputs) const OrtValueInfo** inputs, _In_ size_t max_num_inputs);
+
+  /** \brief Returns the output OrtValueInfo instances for an OrtNode.
+   *
+   * Caller provides a pre-allocated array that will be filled with the outputs. Use Node_NumOutputs() to get the
+   * number of outputs.
+   *
+   * \param[in] node The OrtNode instance.
+   * \param[out] outputs Pre-allocated array of `max_num_outputs` elements that will be filled with OrtValueInfo*.
+   *                     Any optional output that does not have a value is set to NULL in the `outputs` array.
+   * \param[in] max_num_outputs The maximum size of the `outputs` array.
+   *                            Typical usage sets this to the value of Node_NumOutputs().
+   *
+   * \snippet{doc} snippets.dox OrtStatus Return Value
+   *
+   * \since Version 1.23.
+   */
+  ORT_API2_STATUS(Node_GetOutputs, _In_ const OrtNode* node,
+                  _Out_writes_all_(max_num_outputs) const OrtValueInfo** outputs, _In_ size_t max_num_outputs);
+
+  /** \brief Get the number of implicit inputs that are used within the given node's subgraphs.
+   *
+   * Certain operator types (e.g., If and Loop) contain nested subgraphs. The internal nodes within the nested subgraphs
+   * may use values from the outer scope. Those "outer scope" values are considered implicit inputs to the node that
+   * contains the subgraphs (e.g., the If or Loop node).
+   *
+   * \param[in] node The OrtNode instance.
+   * \param[out] num_implicit_inputs Output parameter set the to number of implicit inputs to the node.
+   *
+   * \snippet{doc} snippets.dox OrtStatus Return Value
+   *
+   * \since Version 1.23.
+   */
+  ORT_API2_STATUS(Node_GetNumImplicitInputs, _In_ const OrtNode* node, _Out_ size_t* num_implicit_inputs);
+
+  /** \brief Get the implicit inputs, as OrtValueInfo instances, that are used within the given node's subgraphs.
+   *
+   * Certain operator types (e.g., If and Loop) contain nested subgraphs. The internal nodes within the nested subgraphs
+   * may use values from the outer scope. Those "outer scope" values are considered implicit inputs to the node that
+   * contains the subgraphs (e.g., the If or Loop node).
+   *
+   * Caller provides a pre-allocated array that will be filled with the implicit inputs. Use Node_GetNumImplicitInputs()
+   * to get the number of implicit inputs.
+   *
+   * \param[in] node The OrtNode instance.
+   * \param[out] implicit_inputs Pre-allocated array of `max_num_implicit_inputs` elements that will be filled
+                                 with OrtValueInfo*.
+   * \param[in] max_num_implicit_inputs The maximum size of the `implicit_inputs` array.
+   *                                    Typical usage sets this to the value of Node_GetNumImplicitInputs().
+   *
+   * \snippet{doc} snippets.dox OrtStatus Return Value
+   *
+   * \since Version 1.23.
+   */
+  ORT_API2_STATUS(Node_GetImplicitInputs, _In_ const OrtNode* node,
+                  _Out_writes_all_(max_num_implicit_inputs) const OrtValueInfo** implicit_inputs,
+                  _In_ size_t max_num_implicit_inputs);
+
+  /** \brief Returns the number of subgraphs contained by a node.
+   *
+   * Certain operator types (e.g., If and Loop) contain nested subgraphs.
+   *
+   * \param[in] node The OrtNode instance.
+   * \param[out] num_subgraphs Output parameter set the to number of subgraphs contained by the node.
+   *
+   * \snippet{doc} snippets.dox OrtStatus Return Value
+   *
+   * \since Version 1.23.
+   */
+  ORT_API2_STATUS(Node_GetNumSubgraphs, _In_ const OrtNode* node, _Out_ size_t* num_subgraphs);
+
+  /** \brief Get the subgraphs, as OrtGraph instances, contained by the given node.
+   *
+   * Certain operator types (e.g., If and Loop) contain nested subgraphs.
+   *
+   * Caller provides a pre-allocated array that will be filled with the subgraphs. Use Node_GetNumSubgraphs() to get the
+   * number of subgraphs.
+   *
+   * \param[in] node The OrtNode instance.
+   * \param[out] subgraphs Pre-allocated array of `max_num_subgraphs` elements that will be filled with OrtGraph*.
+   * \param[in] max_num_subgraphs The maximum size of the `subgraphs` array.
+   *                              Typical usage sets this to the value of Node_GetNumSubgraphs().
+   *
+   * \snippet{doc} snippets.dox OrtStatus Return Value
+   *
+   * \since Version 1.23.
+   */
+  ORT_API2_STATUS(Node_GetSubgraphs, _In_ const OrtNode* node,
+                  _Out_writes_all_(max_num_subgraphs) const OrtGraph** subgraphs, _In_ size_t max_num_subgraphs);
+
+  /** \brief Get the node's parent OrtGraph instance.
+   *
+   * Can return NULL if the OrtNode was created without an owning graph.
+   *
+   * \param[in] node The OrtNode instance.
+   * \param[out] parent_graph Output parameter set to the node's parent OrtGraph. Can be set to NULL
+   *                          if the node is not currently contained by a graph.
+   *
+   * \snippet{doc} snippets.dox OrtStatus Return Value
+   *
+   * \since Version 1.23.
+   */
+  ORT_API2_STATUS(Node_GetParentGraph, _In_ const OrtNode* node,
+                  _Outptr_result_maybenull_ const OrtGraph** parent_graph);
 };
 
 /*
