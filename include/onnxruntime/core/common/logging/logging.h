--- conflicted
+++ resolved
@@ -58,40 +58,6 @@
 
 using Timestamp = std::chrono::time_point<std::chrono::system_clock>;
 
-<<<<<<< HEAD
-// C++20 has operator<< in std::chrono for Timestamp type but some mac builds have additional checks on the
-// target deployment.
-#define _USE_CXX20_STD_CHRONO __cplusplus >= 202002L
-
-// Apply constraints for mac builds
-#if __APPLE__
-  #include <TargetConditionals.h>
-  // Catalyst check must be first as it has both TARGET_OS_MACCATALYST and TARGET_OS_MAC set
-  #if TARGET_OS_MACCATALYST
-    // maccatalyst requires version 16.3
-    #if (defined(__IPHONE_OS_VERSION_MIN_REQUIRED) && __IPHONE_OS_VERSION_MIN_REQUIRED < 160300)
-      #undef _USE_CXX20_STD_CHRONO
-    #endif
-  #elif TARGET_OS_MAC
-    // Xcode added support for C++20's std::chrono::operator<< in SDK version 14.4,
-    // but the target macOS version must be >= 13.3 for it to be used.
-    #if (defined(__MAC_OS_X_VERSION_MAX_ALLOWED) && __MAC_OS_X_VERSION_MAX_ALLOWED < 140400) || \
-        (defined(__MAC_OS_X_VERSION_MIN_REQUIRED) && __MAC_OS_X_VERSION_MIN_REQUIRED < 130300)
-      #undef _USE_CXX20_STD_CHRONO
-    #endif
-  #endif
-#endif
-
-#define STRINGIFY(x) STRINGIFY2(x)
-#define STRINGIFY2(x) #x
-
-#pragma message("_USE_CXX20_STD_CHRONO is " STRINGIFY(_USE_CXX20_STD_CHRONO))
-#pragma message("TARGET_OS_MAC is " STRINGIFY(TARGET_OS_MAC))
-#pragma message("TARGET_OS_MACCATALYST is " STRINGIFY(TARGET_OS_MACCATALYST))
-#pragma message("__IPHONE_OS_VERSION_MIN_REQUIRED is " STRINGIFY(__IPHONE_OS_VERSION_MIN_REQUIRED))
-
-#if _USE_CXX20_STD_CHRONO
-=======
 // C++20 has operator<< in std::chrono for Timestamp type but mac builds need additional checks
 // to ensure usage is valid.
 // TODO: As we enable C++20 on other platforms we may need similar checks.
@@ -121,19 +87,12 @@
 #endif  // __APPLE__
 
 #if ORT_USE_CXX20_STD_CHRONO
->>>>>>> df25006d
 namespace timestamp_ns = std::chrono;
-#pragma message("Using std::chrono")
 #else
 namespace timestamp_ns = ::date;
-#pragma message("Using ::date")
-#endif
-
-<<<<<<< HEAD
-#undef _USE_CXX20_STD_CHRONO
-=======
+#endif
+
 #undef ORT_USE_CXX20_STD_CHRONO
->>>>>>> df25006d
 
 #ifndef NDEBUG
 ORT_ATTRIBUTE_UNUSED static bool vlog_enabled = true;  // Set directly based on your needs.
